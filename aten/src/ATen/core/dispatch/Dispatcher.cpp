#include <ATen/core/dispatch/Dispatcher.h>
#include <list>
#include <sstream>

namespace c10 {

namespace detail {

class RegistrationListenerList final {
public:
  std::function<void()> addListener(std::unique_ptr<OpRegistrationListener> listener) {
    listeners_.push_back(std::move(listener));
    auto delete_it = --listeners_.end();
    return [this, delete_it] {
        listeners_.erase(delete_it);
    };
  }

  void callOnOperatorRegistered(const OperatorHandle& op) {
    for (auto& listener : listeners_) {
      listener->onOperatorRegistered(op);
    }
  }

  void callOnOperatorDeregistered(const OperatorHandle& op) {
    for (auto& listener : listeners_) {
      listener->onOperatorDeregistered(op);
    }
  }
private:
  std::list<std::unique_ptr<OpRegistrationListener>> listeners_;
};
}

OpRegistrationListener::~OpRegistrationListener() {}

Dispatcher::Dispatcher()
: operators_()
, operatorLookupTable_()
, backendFallbackKernels_()
, backendsWithoutFallthrough_(DispatchKeySet::FULL)
, listeners_(std::make_unique<detail::RegistrationListenerList>())
, mutex_() {}

Dispatcher::~Dispatcher() {}

C10_EXPORT Dispatcher& Dispatcher::singleton() {
  static Dispatcher _singleton;
  return _singleton;
}

c10::optional<OperatorHandle> Dispatcher::findOp(const OperatorName& overload_name) {
  return operatorLookupTable_.read([&] (const ska::flat_hash_map<OperatorName, OperatorHandle>& operatorLookupTable) -> c10::optional<OperatorHandle> {
    auto found = operatorLookupTable.find(overload_name);
    if (found == operatorLookupTable.end()) {
      return c10::nullopt;
    }
    return found->second;
  });
}

c10::optional<OperatorHandle> Dispatcher::findSchema(const OperatorName& overload_name) {
  auto it = findOp(overload_name);
  if (it.has_value()) {
    if (it->hasSchema()) {
      return it;
    } else {
      return c10::nullopt;
    }
  } else {
    return it;
  }
}

OperatorHandle Dispatcher::findSchemaOrThrow(const char* name, const char* overload_name) {
  auto it = findSchema({name, overload_name});
  if (!it.has_value()) {
    // Check if we have ANYTHING; if that's the case, that means you're
    // missing schema
    auto it2 = findOp({name, overload_name});
    if (!it2.has_value()) {
      TORCH_CHECK(false, "Could not find schema for ", name, ".", overload_name);
    } else {
      TORCH_CHECK(false, "Could not find schema for ", name, ".", overload_name,
        " but we found an implementation; did you forget to def() the operator?");
    }
  }
  return it.value();
}

// Postcondition: caller is responsible for disposing of registration when they
// are done
OperatorHandle Dispatcher::findOrRegisterName_(const OperatorName& op_name) {
  const auto found = findOp(op_name);
  if (found != c10::nullopt) {
    return *found;
  }

  operators_.emplace_back(OperatorName(op_name));
  OperatorHandle handle(--operators_.end());
  operatorLookupTable_.write([&] (ska::flat_hash_map<OperatorName, OperatorHandle>& operatorLookupTable) {
    operatorLookupTable.emplace(op_name, handle);
  });

  return handle;
}


RegistrationHandleRAII Dispatcher::registerDef(FunctionSchema schema) {
  // we need a lock to avoid concurrent writes
  std::lock_guard<std::mutex> lock(mutex_);

  OperatorName op_name = schema.operator_name();
  auto op = findOrRegisterName_(op_name);

  if (op.operatorIterator_->def_count == 0) {
    // NB: registerSchema is not idempotent! Only do it once!
    op.operatorIterator_->op.registerSchema(std::move(schema));
    listeners_->callOnOperatorRegistered(op);
  } else {
    checkSchemaCompatibility(op, schema);
  }

  // NB: do not increment the counts until AFTER error checking
  ++op.operatorIterator_->def_count;
  ++op.operatorIterator_->def_and_impl_count;

  return RegistrationHandleRAII([this, op, op_name] {
    deregisterDef_(op, op_name);
  });
}

void Dispatcher::checkSchemaCompatibility(const OperatorHandle& op, const FunctionSchema& schema) {
  TORCH_CHECK(op.schema() == schema, "Tried to register multiple operators with the same name and the same overload name but different schemas: ", schema, " vs ", op.schema());
  if (schema.isDefaultAliasAnalysisKind()) {
    // [BACKWARDS COMPAT] If the *new* schema is the default alias analysis
    // kind, for BC, we will accept it.  If we don't accept it, most extensions
    // that override existing operators will stop working (as they generally did
    // not specify alias information).
  } else if (op.schema().isDefaultAliasAnalysisKind()) {
    // [BACKWARDS COMPAT] If you POST-FACTO specify a non-default alias analysis
    // kind after we already have a schema for a function, bong it in for BC
    // reasons.
    op.operatorIterator_->op.updateSchemaAliasAnalysis(schema.aliasAnalysis());
  } else {
    TORCH_CHECK(op.schema().aliasAnalysis() == schema.aliasAnalysis(),
      "Tried to define the schema for ", toString(op.operator_name()), " with different alias analysis kinds: ",
      toString(op.schema().aliasAnalysis()), " vs ", toString(schema.aliasAnalysis()));
  }
}

void Dispatcher::deregisterDef_(const OperatorHandle& op, const OperatorName& op_name) {
  // we need a lock to avoid concurrent writes
  std::lock_guard<std::mutex> lock(mutex_);

  TORCH_INTERNAL_ASSERT(op.schema().operator_name() == op_name);

  // reduce def_count and actually deregister if no references left
  TORCH_INTERNAL_ASSERT(op.operatorIterator_->def_count > 0);
  TORCH_INTERNAL_ASSERT(op.operatorIterator_->def_and_impl_count > 0);

  --op.operatorIterator_->def_count;
  --op.operatorIterator_->def_and_impl_count;
  if (0 == op.operatorIterator_->def_count) {
    // note: call listeners *before* operator is removed, i.e. dispatcher is still valid for removed op
    // TODO: check that listeners are not relying on prepareForDeregistration()
    // invariant
    listeners_->callOnOperatorDeregistered(op);
    op.operatorIterator_->op.deregisterSchema();
  }

  cleanup(op, op_name);
}

RegistrationHandleRAII Dispatcher::registerImpl(
  OperatorName op_name,
  c10::optional<DispatchKey> dispatch_key,
  KernelFunction kernel,
  std::unique_ptr<FunctionSchema> inferred_function_schema,
  std::string debug
) {
  std::lock_guard<std::mutex> lock(mutex_);

  auto op = findOrRegisterName_(op_name);

  auto handle = op.operatorIterator_->op.registerKernel(dispatch_key, std::move(kernel), std::move(inferred_function_schema), std::move(debug));

  ++op.operatorIterator_->def_and_impl_count;

  return RegistrationHandleRAII([this, op, op_name, dispatch_key, handle] {
    deregisterImpl_(op, op_name, dispatch_key, handle);
  });
}

void Dispatcher::deregisterImpl_(const OperatorHandle& op, const OperatorName& op_name, c10::optional<DispatchKey> dispatch_key, std::list<impl::OperatorEntry::KernelEntry>::iterator handle) {
  std::lock_guard<std::mutex> lock(mutex_);

  op.operatorIterator_->op.deregisterKernel_(dispatch_key, handle);

  TORCH_INTERNAL_ASSERT(op.operator_name() == op_name);

  TORCH_INTERNAL_ASSERT(op.operatorIterator_->def_and_impl_count > 0);
  --op.operatorIterator_->def_and_impl_count;

  cleanup(op, op_name);
}

// Test if the operator entry is completely dead, and if so remove it completely
void Dispatcher::cleanup(const OperatorHandle& op, const OperatorName& op_name) {
  if (0 == op.operatorIterator_->def_and_impl_count) {
    // TODO: rename this to "assert deregistration invariants"
    op.operatorIterator_->op.prepareForDeregistration();
    operators_.erase(op.operatorIterator_);
    operatorLookupTable_.write([&] (ska::flat_hash_map<OperatorName, OperatorHandle>& operatorLookupTable) {
      operatorLookupTable.erase(op_name);
    });
  }
}

RegistrationHandleRAII Dispatcher::registerFallback(DispatchKey dispatchKey, KernelFunction kernel) {
  // TODO: fallbacks clobber each other completely unsafely, unlike regular
  // kernels
  backendFallbackKernels_.setKernel(dispatchKey, std::move(kernel));
  if (kernel.isFallthrough()) {
    backendsWithoutFallthrough_ = backendsWithoutFallthrough_.remove(dispatchKey);
  }

  return RegistrationHandleRAII([this, dispatchKey] {
    deregisterFallback_(dispatchKey);
  });
}

void Dispatcher::deregisterFallback_(DispatchKey dispatchKey) {
  backendFallbackKernels_.removeKernelIfExists(dispatchKey);
  backendsWithoutFallthrough_ = backendsWithoutFallthrough_.add(dispatchKey);
}


RegistrationHandleRAII Dispatcher::addRegistrationListener(std::unique_ptr<OpRegistrationListener> listener) {
  std::lock_guard<std::mutex> lock(mutex_);

  for (auto iter = operators_.begin(); iter != operators_.end(); ++iter) {
    if (iter->def_count > 0) {
      listener->onOperatorRegistered(OperatorHandle(iter));
    }
  }

  auto removeListener = listeners_->addListener(std::move(listener));
  return RegistrationHandleRAII([this, removeListener] {
      std::lock_guard<std::mutex> lock(mutex_);
      removeListener();
  });
}

[[noreturn]] void Dispatcher::reportError(const DispatchTable& dispatchTable, DispatchKey dispatchKey) {
  if (dispatchKey == DispatchKey::Undefined) {
    TORCH_CHECK(false,
          "There were no tensor arguments to this function (e.g., you passed an "
          "empty list of Tensors), but no fallback function is registered for schema ", dispatchTable.operatorName(),
          ".  This usually means that this function requires a non-empty list of Tensors.  "
          "Available functions are ", dispatchTable.listAllDispatchKeys())
  }

  const std::string dispatchKeyStr = toString(dispatchKey);
  TORCH_CHECK(false, "Could not run '", dispatchTable.operatorName(), "' with arguments",
          " from the '", dispatchKeyStr, "' backend. '",
          dispatchTable.operatorName(), "' is only available for these backends: ",
          dispatchTable.listAllDispatchKeys(), ".");
}

<<<<<<< HEAD
=======
void Dispatcher::checkInvariants() const {
  for (const auto& op : operators_) {
    op.op.checkInvariants();
  }
  // NB: skip Undefined
  for (uint8_t i = 1; i < static_cast<uint8_t>(DispatchKey::NumDispatchKeys); i++) {
    auto k = static_cast<DispatchKey>(i);
    if (!backendsWithoutFallthrough_.has(k)) {
      const auto& kernel = backendFallbackKernels_[k];
      TORCH_INTERNAL_ASSERT(kernel.isFallthrough());
    }
  }
}

>>>>>>> 7b9ab916
void Dispatcher::setManuallyBoxedKernelFor_(const OperatorHandle& op, KernelFunction::InternalBoxedKernelFunction* func) {
  op.operatorIterator_->op.setManuallyBoxedKernel_(func);
}

bool Dispatcher::isValid(const OperatorHandle& op) const {
  for (auto iter = operators_.begin(); iter != operators_.end(); ++iter) {
    if (iter == op.operatorIterator_) {
      return true;
    }
  }
  return false;
}

}<|MERGE_RESOLUTION|>--- conflicted
+++ resolved
@@ -268,8 +268,6 @@
           dispatchTable.listAllDispatchKeys(), ".");
 }
 
-<<<<<<< HEAD
-=======
 void Dispatcher::checkInvariants() const {
   for (const auto& op : operators_) {
     op.op.checkInvariants();
@@ -284,7 +282,6 @@
   }
 }
 
->>>>>>> 7b9ab916
 void Dispatcher::setManuallyBoxedKernelFor_(const OperatorHandle& op, KernelFunction::InternalBoxedKernelFunction* func) {
   op.operatorIterator_->op.setManuallyBoxedKernel_(func);
 }
