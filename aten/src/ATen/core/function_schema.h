--- conflicted
+++ resolved
@@ -320,13 +320,10 @@
     alias_kind_ = v;
   }
 
-<<<<<<< HEAD
-=======
   c10::optional<c10::string_view> getNamespace() const {
     return name_.getNamespace();
   }
 
->>>>>>> 653c6c96
   // Returns true if we successfully set the namespace (as there
   // was none set, and false otherwise)
   bool setNamespaceIfNotSet(const char* ns) {
