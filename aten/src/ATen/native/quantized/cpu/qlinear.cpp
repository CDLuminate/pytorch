#include <ATen/ATen.h>
#include <ATen/Parallel.h>
#include <ATen/core/op_registration/op_registration.h>
#include <ATen/native/quantized/cpu/fbgemm_utils.h>
#include <ATen/native/quantized/cpu/packed_params.h>
#include <ATen/native/quantized/cpu/qnnpack_utils.h>
#include <caffe2/utils/threadpool/ThreadPoolMobile.h>
#include <torch/custom_class.h>

#include <algorithm>
#include <string>

torch::jit::class_<LinearPackedParamsBase> register_linear_params();

<<<<<<< HEAD
#ifdef USE_FBGEMM
template <bool ReluFused>
at::Tensor PackedLinearWeight::apply_impl(
    at::Tensor input,
    double output_scale,
    int64_t output_zero_point) {
  // uint8 * int8 -> uint8 (no quantization/dequantization)
=======
template <bool ReluFused>
class QLinearInt8 final {
 public:
#ifdef USE_FBGEMM
  static at::Tensor fbgemm_linear(
      at::Tensor input,
      at::Tensor packed_weight,
      double output_scale,
      int64_t output_zero_point) {
    // uint8 * int8 -> uint8 (no quantization/dequantization)
>>>>>>> 47bd39f9

  // We make a strong guarantee that models using these operators will have
  // the same numerics across different machines. Therefore, we do not provide
  // a fallback path and rather fail loudly if we cannot run FBGEMM.
  TORCH_CHECK(
      fbgemm::fbgemmSupportedCPU(), "Your CPU does not support FBGEMM.");

  // TODO: contiguous is called for further jit optimizations.
  auto input_contig = input.contiguous();
  const auto* input_ptr =
      reinterpret_cast<uint8_t*>(input_contig.data_ptr<c10::quint8>());

  TORCH_CHECK(
      input.dim() >= 2,
      "The dimension of input tensor should be larger than or equal to 2");
  // C(output) = A(input) x B(weight), where C, A, B are M x N, M x K, K x N
  // matrices, respectively.
  int64_t M = size_to_dim_(input.dim() - 1, input.sizes());

  auto packB = w.get();

  int64_t N = static_cast<int64_t>(packB->numCols());
  int64_t K = input.size(input.dim() - 1);
  TORCH_CHECK(
      K == static_cast<int64_t>(packB->numRows()),
      "The number of rows in the packB should be equal to K: " +
          std::to_string(K));

  float input_scale_float = input.q_scale();
  int32_t input_zero_point_int32 = input.q_zero_point();

  std::vector<float> output_multiplier_float(1, 0.0);
  std::vector<float> act_times_w_scale(1, 0.0);
  TORCH_CHECK(
      w_scale.size() == w_zp.size(),
      "Weight scales and zero points vectors should have the same size.");
  if (q_scheme == c10::kPerTensorAffine) {
    // Process the per tensor quantization.
    act_times_w_scale[0] = (input_scale_float * w_scale[0]);
    output_multiplier_float[0] =
        act_times_w_scale[0] / static_cast<float>(output_scale);
  } else if (q_scheme == c10::kPerChannelAffine) {
    // Process the per channel quantization.
    output_multiplier_float.resize(N, 0.0);
    act_times_w_scale.resize(N, 1.0f);
    for (int i = 0; i < N; ++i) {
      act_times_w_scale[i] = (input_scale_float * w_scale[i]);
      output_multiplier_float[i] =
          act_times_w_scale[i] / static_cast<float>(output_scale);
    }
  }
<<<<<<< HEAD
  int32_t output_zero_point_int32 = static_cast<int32_t>(output_zero_point);

  const float* bias_ptr = nullptr;
  at::Tensor bias;
  if (this->bias_.has_value()) {
    bias = this->bias_.value();
    bias = bias.contiguous();
    TORCH_CHECK(bias.dim() == 1, "bias should be a vector (1D Tensor)");
=======
#endif
#ifdef USE_PYTORCH_QNNPACK
  static at::Tensor qnnpack_linear(
      at::Tensor input,
      at::Tensor packed_weight,
      double output_scale,
      int64_t output_zero_point) {
>>>>>>> 47bd39f9
    TORCH_CHECK(
        bias.size(0) == N, "bias should have N elements: " + std::to_string(N));
    bias_ptr = reinterpret_cast<float*>(bias.data_ptr<float>());
  }

  // The resulting matrix here is 2-D, let's view it with the original
  // left hand dimensions of the input. Here are two examples:
  // 1. If the input tensor is {M, K}, the output tensor is {M, N}.
  // 2. If the input tensor is {b, M, K}, the output tensor is {b, M, N}.
  std::vector<int64_t> out_sizes = input.sizes().vec();
  out_sizes.back() = N;
  // Allocate output Tensor and a buffer for fbgemmPacked to use
  auto output = at::_empty_affine_quantized(
      out_sizes,
      at::device(c10::kCPU).dtype(c10::kQUInt8),
      output_scale,
      output_zero_point);

  auto buffer = at::empty(out_sizes, output.options().dtype(at::kInt));

  int num_tasks = at::get_num_threads();
  at::parallel_for(0, num_tasks, 1, [&](int64_t begin, int64_t end) {
    for (int task_id = begin; task_id < end; ++task_id) {
      // This operation does the following:
      // 1) Creates a "row buffer" vector with offset values that must be
      //    added to the integer matrix multiplication operation to ensure
      //    correctness. This "row buffer" is also called the row offset, and
      //    it is needed when we use affine quantization for weights.
      // 2) Packs the resulting quantized matrix into vector-register and
      //    cache friendly tiles.
      //
      //  Note this is not executed eagerly, but rather within the
      //  fbgemmPacked call below.
      fbgemm::PackAWithRowOffset<uint8_t> packA(
          /*trans=*/fbgemm::matrix_op_t::NoTranspose,
          /*nRow=*/M,
          /*nCol=*/K,
          /*smat=*/input_ptr,
          /*ld=*/K,
          /*pmat=*/nullptr); // Currently, packA manages ownership of `pmat`.
                             // TODO: Consider a way to pre-allocate and reuse
                             // pmat buffer.

      // ReQuantizeOutput requires pointers to the zero point values,
      // since in the case of rowwise quantization these will be arrays rather
      // than scalars. But in this case, we're doing whole-tensor quantization
      // so we just pass a pointer to the scale values (and internally
      // ReQuantizeOutput won't index past 0.

      // This is the end of the pipeline, pass the resulting matrix through.
      fbgemm::DoNothing<> doNothingObj{};

      if (q_scheme == c10::kPerTensorAffine) {
        // Process the per tensor quantization.
        //
        // After the uint8 * int8 matrix multiplication is performed, this
        // operation does:
        //  1) Add in row and column offsets to the rows and columns,
        //  respectively.
        //  2) Add in the bias term.
        fbgemm::ReQuantizeOutput<
            ReluFused,
            fbgemm::QuantizationGranularity::TENSOR,
            float>
            outputProcObj(
                doNothingObj,
                output_multiplier_float.data(),
                output_zero_point_int32,
                input_zero_point_int32,
                w_zp.data(),
                packA.getRowOffsetBuffer(),
                col_offsets.data(),
                bias_ptr,
                N, /* nCol */
                1 /* groups */,
                act_times_w_scale.data());

        // Do the GEMM
        fbgemm::fbgemmPacked(
            /*packA=*/packA,
            /*packB=*/*packB,
            /*C=*/reinterpret_cast<uint8_t*>(output.data_ptr<c10::quint8>()),
            /*C_buffer=*/buffer.data_ptr<int32_t>(),
            /*ldc=*/N,
            /*outProcess=*/outputProcObj,
            /*thread_id=*/task_id,
            /*num_threads=*/num_tasks);
      } else if (q_scheme == c10::kPerChannelAffine) {
        // Process the per channel quantization.
        //
        // After the uint8 * int8 matrix multiplication is performed, this
        // operation does:
        //  1) Add in row and column offsets to the rows and columns,
        //  respectively.
        //  2) Add in the bias term.
        fbgemm::ReQuantizeOutput<
            ReluFused,
            fbgemm::QuantizationGranularity::OUT_CHANNEL,
            float>
            outputProcObj(
                doNothingObj,
                output_multiplier_float.data(),
                output_zero_point_int32,
                input_zero_point_int32,
                w_zp.data(),
                packA.getRowOffsetBuffer(),
                col_offsets.data(),
                bias_ptr,
                N, /*nCol=*/
                1, /* groups*/
                act_times_w_scale.data());

        // Do the GEMM
        fbgemm::fbgemmPacked(
            /*packA=*/packA,
            /*packB=*/*packB,
            /*C=*/reinterpret_cast<uint8_t*>(output.data_ptr<c10::quint8>()),
            /*C_buffer=*/buffer.data_ptr<int32_t>(),
            /*ldc=*/N,
            /*outProcess=*/outputProcObj,
            /*thread_id=*/task_id,
            /*num_threads=*/num_tasks);
      }
    }
  });

  return output;
}

at::Tensor PackedLinearWeight::apply(
    at::Tensor input,
    double output_scale,
    int64_t output_zero_point) {
  return apply_impl<false>(std::move(input), output_scale, output_zero_point);
}

at::Tensor PackedLinearWeight::apply_relu(
    at::Tensor input,
    double output_scale,
    int64_t output_zero_point) {
  return apply_impl<true>(std::move(input), output_scale, output_zero_point);
}

#endif // USE_FBGEMM

#ifdef USE_PYTORCH_QNNPACK
template <bool ReluFused>
at::Tensor PackedLinearWeightsQnnp::apply_impl(
    at::Tensor input,
    double output_scale,
    int64_t output_zero_point) {
  TORCH_CHECK(
      input.dim() >= 2,
      "quantized::linear(): Input tensor rank should be >= 2");
  auto input_contig = input.contiguous();

  auto packB = w.get();
  // Adjust weight zero point, similar to weight data.
  auto kernel_zp = w_zp + 128;
  auto kernel_scale = w_scale;
  size_t rows_w = bias_.size(0);
  size_t cols_w = input_contig.size(input_contig.dim() - 1);
  auto input_scale = input_contig.q_scale();

  if (!this->input_scale.has_value() ||
      this->input_scale.value() != input_scale) {
    // Get the original weight and adjust it to uint8 from int8
    auto weight_contig = orig_weight;
    auto bias_fp32 = bias_;
    int8_t* w_data = (int8_t*)weight_contig.data_ptr<c10::qint8>();
    at::Tensor qnnp_weight = at::_empty_affine_quantized(
        weight_contig.sizes(),
        at::device(c10::kCPU).dtype(c10::kQUInt8),
        kernel_scale,
        kernel_zp);
    auto* qnnp_w_data = qnnp_weight.data_ptr<c10::quint8>();
    auto wt_numel = weight_contig.numel();
    for (int i = 0; i < wt_numel; ++i) {
      qnnp_w_data[i] = static_cast<c10::quint8>(w_data[i] + 128);
    }
    // Original bias was float, so we requantize it here.
    auto bias = at::quantize_per_tensor(
        bias_fp32, kernel_scale * input_scale, 0, c10::kQInt32);
    // Update the input scale to not pack again.
    this->input_scale = input_scale;
    w.reset();
    w = std::make_unique<qnnpack::PackBMatrix>(
        cols_w /* input_channels */,
        rows_w /* output_channels */,
        kernel_zp,
        kernel_scale,
        (uint8_t*)qnnp_w_data,
        (int32_t*)bias_.data_ptr<c10::qint32>());
    packB = w.get();
  }

  size_t rows_input = 1;
  size_t cols_input = input_contig.size(input_contig.dim() - 1);
  for (size_t i = 0; i < input_contig.dim() - 1; ++i) {
    rows_input *= input_contig.size(i);
  }
<<<<<<< HEAD

  TORCH_CHECK(
      cols_input == cols_w,
      "quantized::linear(): input size does not match weight dimension 1 size: \
         got ",
      cols_input,
      " but expected ",
      cols_w);

  // Allocate output Tensor and a buffer for QNNPACK to use
  at::Tensor output = at::_empty_affine_quantized(
      {static_cast<long>(rows_input), static_cast<long>(rows_w)},
      input.options(),
      output_scale,
      output_zero_point);

  auto output_min = ReluFused
      ? activationLimits(output_scale, output_zero_point, Activation::RELU)
            .first
      : std::numeric_limits<uint8_t>::min();
  auto output_max = ReluFused
      ? activationLimits(output_scale, output_zero_point, Activation::RELU)
            .second
      : std::numeric_limits<uint8_t>::max();
  TORCH_INTERNAL_ASSERT(packB != nullptr, "Packed Weights are NULL");
  const pytorch_qnnp_status runStatus = qnnpack::qnnpackLinear(
      rows_input /* batch_size */,
      cols_input /* input_channels */,
      rows_w /* output_channels */,
      input_contig.q_zero_point(),
      input_contig.q_scale(),
      kernel_zp,
      kernel_scale,
      output_zero_point,
      output_scale,
      output_min,
      output_max,
      (uint8_t*)input_contig.data_ptr<c10::quint8>(),
      cols_input /* input_stride */,
      packB->getPackedWeights(),
      (uint8_t*)output.data_ptr<c10::quint8>(),
      rows_w /* output_stride */,
      caffe2::mobile_pthreadpool() /* threadpool */);

  TORCH_INTERNAL_ASSERT(
      runStatus == pytorch_qnnp_status_success,
      "failed to run QNNPACK Linear operator");

  return output;
}

at::Tensor PackedLinearWeightsQnnp::apply(
    at::Tensor input,
    double output_scale,
    int64_t output_zero_point) {
  return apply_impl<false>(std::move(input), output_scale, output_zero_point);
}

at::Tensor PackedLinearWeightsQnnp::apply_relu(
    at::Tensor input,
    double output_scale,
    int64_t output_zero_point) {
  return apply_impl<true>(std::move(input), output_scale, output_zero_point);
}

#endif // USE_PYTORCH_QNNPACK

namespace at {
namespace native {
namespace {

template <bool ReluFused>
class QLinearInt8 final : public torch::OperatorKernel {
 public:
  at::Tensor operator()(
=======
#endif
  static at::Tensor run(
>>>>>>> 47bd39f9
      at::Tensor input,
      const c10::intrusive_ptr<LinearPackedParamsBase>& packed_weight,
      double output_scale,
      int64_t output_zero_point) {
    if (ReluFused) {
      return packed_weight->apply_relu(
          std::move(input), output_scale, output_zero_point);
    } else {
      return packed_weight->apply(
          std::move(input), output_scale, output_zero_point);
    }
  }
};

<<<<<<< HEAD
namespace {
static auto siof = register_linear_params();
}  // namespace

static auto registry =
    torch::RegisterOperators()
        .op("quantized::linear(Tensor X, __torch__.torch.classes.quantized.LinearPackedParamsBase W_prepack, float Y_scale_i, int Y_zero_point_i) -> Tensor Y",
            torch::RegisterOperators::options().kernel<QLinearInt8<false>>(
                DispatchKey::QuantizedCPU))
        .op("_quantized::linear(Tensor X, __torch__.torch.classes.quantized.LinearPackedParamsBase W_prepack, float Y_scale_i, int Y_zero_point_i) -> Tensor Y",
            torch::RegisterOperators::options().kernel<QLinearInt8<false>>(
                DispatchKey::QuantizedCPU))
        .op("quantized::linear_relu(Tensor X, __torch__.torch.classes.quantized.LinearPackedParamsBase W_prepack, float Y_scale_i, int Y_zero_point_i) -> Tensor Y",
            torch::RegisterOperators::options().kernel<QLinearInt8<true>>(
                DispatchKey::QuantizedCPU));
=======
TORCH_LIBRARY_IMPL(quantized, QuantizedCPU, m) {
  m.impl("linear", QLinearInt8<false>::run);
  m.impl("linear_relu", QLinearInt8<true>::run);
}

TORCH_LIBRARY_IMPL(_quantized, QuantizedCPU, m) {
  m.impl("linear", QLinearInt8<false>::run);
}

>>>>>>> 47bd39f9
} // namespace
} // namespace native
} // namespace at<|MERGE_RESOLUTION|>--- conflicted
+++ resolved
@@ -12,7 +12,6 @@
 
 torch::jit::class_<LinearPackedParamsBase> register_linear_params();
 
-<<<<<<< HEAD
 #ifdef USE_FBGEMM
 template <bool ReluFused>
 at::Tensor PackedLinearWeight::apply_impl(
@@ -20,18 +19,6 @@
     double output_scale,
     int64_t output_zero_point) {
   // uint8 * int8 -> uint8 (no quantization/dequantization)
-=======
-template <bool ReluFused>
-class QLinearInt8 final {
- public:
-#ifdef USE_FBGEMM
-  static at::Tensor fbgemm_linear(
-      at::Tensor input,
-      at::Tensor packed_weight,
-      double output_scale,
-      int64_t output_zero_point) {
-    // uint8 * int8 -> uint8 (no quantization/dequantization)
->>>>>>> 47bd39f9
 
   // We make a strong guarantee that models using these operators will have
   // the same numerics across different machines. Therefore, we do not provide
@@ -83,7 +70,6 @@
           act_times_w_scale[i] / static_cast<float>(output_scale);
     }
   }
-<<<<<<< HEAD
   int32_t output_zero_point_int32 = static_cast<int32_t>(output_zero_point);
 
   const float* bias_ptr = nullptr;
@@ -92,15 +78,6 @@
     bias = this->bias_.value();
     bias = bias.contiguous();
     TORCH_CHECK(bias.dim() == 1, "bias should be a vector (1D Tensor)");
-=======
-#endif
-#ifdef USE_PYTORCH_QNNPACK
-  static at::Tensor qnnpack_linear(
-      at::Tensor input,
-      at::Tensor packed_weight,
-      double output_scale,
-      int64_t output_zero_point) {
->>>>>>> 47bd39f9
     TORCH_CHECK(
         bias.size(0) == N, "bias should have N elements: " + std::to_string(N));
     bias_ptr = reinterpret_cast<float*>(bias.data_ptr<float>());
@@ -293,7 +270,7 @@
         kernel_zp,
         kernel_scale,
         (uint8_t*)qnnp_w_data,
-        (int32_t*)bias_.data_ptr<c10::qint32>());
+        (int32_t*)bias.data_ptr<c10::qint32>());
     packB = w.get();
   }
 
@@ -302,7 +279,6 @@
   for (size_t i = 0; i < input_contig.dim() - 1; ++i) {
     rows_input *= input_contig.size(i);
   }
-<<<<<<< HEAD
 
   TORCH_CHECK(
       cols_input == cols_w,
@@ -375,13 +351,9 @@
 namespace {
 
 template <bool ReluFused>
-class QLinearInt8 final : public torch::OperatorKernel {
+class QLinearInt8 final {
  public:
-  at::Tensor operator()(
-=======
-#endif
   static at::Tensor run(
->>>>>>> 47bd39f9
       at::Tensor input,
       const c10::intrusive_ptr<LinearPackedParamsBase>& packed_weight,
       double output_scale,
@@ -396,23 +368,6 @@
   }
 };
 
-<<<<<<< HEAD
-namespace {
-static auto siof = register_linear_params();
-}  // namespace
-
-static auto registry =
-    torch::RegisterOperators()
-        .op("quantized::linear(Tensor X, __torch__.torch.classes.quantized.LinearPackedParamsBase W_prepack, float Y_scale_i, int Y_zero_point_i) -> Tensor Y",
-            torch::RegisterOperators::options().kernel<QLinearInt8<false>>(
-                DispatchKey::QuantizedCPU))
-        .op("_quantized::linear(Tensor X, __torch__.torch.classes.quantized.LinearPackedParamsBase W_prepack, float Y_scale_i, int Y_zero_point_i) -> Tensor Y",
-            torch::RegisterOperators::options().kernel<QLinearInt8<false>>(
-                DispatchKey::QuantizedCPU))
-        .op("quantized::linear_relu(Tensor X, __torch__.torch.classes.quantized.LinearPackedParamsBase W_prepack, float Y_scale_i, int Y_zero_point_i) -> Tensor Y",
-            torch::RegisterOperators::options().kernel<QLinearInt8<true>>(
-                DispatchKey::QuantizedCPU));
-=======
 TORCH_LIBRARY_IMPL(quantized, QuantizedCPU, m) {
   m.impl("linear", QLinearInt8<false>::run);
   m.impl("linear_relu", QLinearInt8<true>::run);
@@ -422,7 +377,6 @@
   m.impl("linear", QLinearInt8<false>::run);
 }
 
->>>>>>> 47bd39f9
 } // namespace
 } // namespace native
 } // namespace at