--- conflicted
+++ resolved
@@ -82,340 +82,6 @@
   };
 }
 
-<<<<<<< HEAD
-    Operator(
-        "prim::Bool(Tensor a) -> bool",
-        [](const Node* node) -> Operation {
-          return [](Stack& stack) {
-            at::Tensor a;
-            pop(stack, a);
-            push(stack, a.item<int64_t>() != 0);
-            return 0;
-          };
-        }),
-    Operator(
-        "prim::Bool(int a) -> bool",
-        [](const Node* node) -> Operation {
-          return [](Stack& stack) {
-            int64_t i;
-            pop(stack, i);
-            push(stack, (bool) i);
-            return 0;
-          };
-        }),
-    Operator(
-        "prim::Bool(float a) -> bool",
-        [](const Node* node) -> Operation {
-          return [](Stack& stack) {
-            double d;
-            pop(stack, d);
-            push(stack, (bool) d);
-            return 0;
-          };
-        }),
-    Operator(
-        "prim::Int(Tensor a) -> int",
-        [](const Node* node) -> Operation {
-          return [](Stack& stack) {
-            at::Tensor a;
-            pop(stack, a);
-            push(stack, a.item<int64_t>());
-            return 0;
-          };
-        }),
-    Operator(
-        "prim::Float(Tensor a) -> float",
-        [](const Node* node) -> Operation {
-          return [](Stack& stack) {
-            at::Tensor a;
-            pop(stack, a);
-            push(stack, a.item<double>());
-            return 0;
-          };
-        }),
-    Operator(
-        "prim::ImplicitTensorToNum(Tensor a) -> Scalar",
-        [](const Node* node) -> Operation {
-          if (node->output()->type() == IntType::get()) {
-            return [](Stack& stack) {
-              at::Tensor a;
-              pop(stack, a);
-              checkImplicitTensorToNum(a, /*to int*/ true);
-              push(stack, a.item<int64_t>());
-              return 0;
-            };
-          } else {
-            return [](Stack& stack) {
-              at::Tensor a;
-              pop(stack, a);
-              checkImplicitTensorToNum(a, /*to int*/ false);
-              push(stack, a.item<double>());
-              return 0;
-            };
-          }
-        }),
-    Operator(
-        "prim::NumToTensor(Scalar a) -> Tensor",
-        [](const Node* node) -> Operation {
-          return [](Stack& stack) {
-            at::Scalar s;
-            pop(stack, s);
-            push(stack, autograd::make_variable(at::scalar_to_tensor(s)));
-            return 0;
-          };
-        }),
-    // note: this op needs to share a name with the Scalar -> Tensor conversion
-    // because all _to_tensor conversion have to have the same operator namet
-    Operator(
-        "prim::NumToTensor(bool a) -> Tensor",
-        [](const Node* node) -> Operation {
-          return [](Stack& stack) {
-            bool b;
-            pop(stack, b);
-            push(stack, autograd::make_variable(at::scalar_to_tensor(b)));
-            return 0;
-          };
-        }),
-    Operator(
-        "prim::Float(int a) -> float",
-        [](const Node* node) -> Operation {
-          return [](Stack& stack) {
-            int64_t i;
-            pop(stack, i);
-            push(stack, (float)i);
-            return 0;
-          };
-        }),
-    Operator(
-        "prim::Int(float a) -> int",
-        [](const Node* node) -> Operation {
-          return [](Stack& stack) {
-            double d;
-            pop(stack, d);
-            push(stack, (int64_t)d);
-            return 0;
-          };
-        }),
-    Operator(
-        "prim::Float(bool a) -> float",
-        [](const Node* node) -> Operation {
-          return [](Stack& stack) {
-            bool b;
-            pop(stack, b);
-            push(stack, (float) b);
-            return 0;
-          };
-        }),
-    Operator(
-        "prim::Int(bool a) -> int",
-        [](const Node* node) -> Operation {
-          return [](Stack& stack) {
-            bool b;
-            pop(stack, b);
-            push(stack, (int) b);
-            return 0;
-          };
-        }),
-    Operator(
-        "prim::Float(str a) -> float",
-        [](const Node* node) -> Operation {
-          return [](Stack& stack) {
-            auto s = pop(stack).toString();
-            if (s->string() == "inf")
-              push(stack, std::numeric_limits<double>::infinity());
-            else if (s->string() == "-inf")
-              push(stack, -std::numeric_limits<double>::infinity());
-            else
-              AT_ERROR(
-                  "Only 'inf' or '-inf' can be cast to a float, but got '",
-                  s->string(),
-                  "'");
-            return 0;
-          };
-        }),
-    Operator(
-        "aten::device(str a) -> Device",
-        [](const Node* node) -> Operation {
-          return [](Stack& stack) {
-            push(stack, c10::Device(pop(stack).toStringRef()));
-            return 0;
-          };
-        }),
-    Operator(
-        "aten::eq(Device a, Device b) -> bool",
-        [](const Node* node) -> Operation {
-          return [](Stack& stack) {
-            auto a = pop(stack).toDevice();
-            auto b = pop(stack).toDevice();
-            push(stack, a == b);
-            return 0;
-          };
-        }),
-    Operator(
-        "prim::device(Tensor a) -> Device",
-        [](const Node* node) -> Operation {
-          return [](Stack& stack) {
-            push(stack, pop(stack).toTensor().device());
-            return 0;
-          };
-        }),
-    Operator(
-        "prim::dtype(Tensor a) -> int",
-        [](const Node* node) -> Operation {
-          return [](Stack& stack) {
-            at::Tensor a;
-            pop(stack, a);
-            push(stack, static_cast<int64_t>(a.scalar_type()));
-            return 0;
-          };
-        }),
-    Operator(
-        "prim::requires_grad(Tensor a) -> bool",
-        [](const Node* node) -> Operation {
-          return [](Stack& stack) {
-            at::Tensor a;
-            pop(stack, a);
-            push(stack, a.requires_grad());
-            return 0;
-          };
-        }),
-    Operator(
-        "prim::shape(Tensor a) -> int[]",
-        [](const Node* node) -> Operation {
-          return [](Stack& stack) {
-            at::Tensor a;
-            pop(stack, a);
-            push(stack, a.sizes());
-            return 0;
-          };
-        }),
-    Operator(
-        "prim::is_cuda(Tensor a) -> bool",
-        [](const Node* node) -> Operation {
-          return [](Stack& stack) {
-            at::Tensor a;
-            pop(stack, a);
-            push(stack, a.is_cuda());
-            return 0;
-          };
-        }),
-    Operator(
-        "prim::Undefined() -> Tensor",
-        [](const Node* node) {
-          return [](Stack& stack) {
-            stack.emplace_back(at::Tensor());
-            return 0;
-          };
-        }),
-    Operator(
-        prim::None,
-        [](const Node* node) {
-          return [](Stack& stack) {
-            stack.emplace_back(IValue());
-            return 0;
-          };
-        }),
-    Operator(
-        prim::Print,
-        [](const Node* node) {
-          size_t num_inputs = node->inputs().size();
-          return [num_inputs](Stack& stack) {
-            bool first = true;
-            for (const IValue& i : last(stack, num_inputs)) {
-              if (!first)
-                std::cout << " ";
-              first = false;
-              std::cout << i;
-            }
-            drop(stack, num_inputs);
-            std::cout << std::endl;
-            return 0;
-          };
-        }),
-    Operator(
-        prim::BroadcastSizes,
-        [](const Node* node) -> Operation {
-          size_t num_inputs = node->inputs().size();
-          return [num_inputs](Stack& stack) {
-            std::vector<int64_t> size;
-            size.reserve(8);
-            for (size_t i = 0; i < num_inputs; ++i) {
-              size = at::infer_size(
-                  size, peek(stack, i, num_inputs).toIntList()->elements());
-            }
-            drop(stack, num_inputs);
-            push(stack, std::move(size));
-            return 0;
-          };
-        }),
-    Operator(
-        prim::ChunkSizes,
-        [](const Node* node) -> Operation {
-          int64_t raw_dim = node->i(attr::dim);
-          int64_t chunks = node->i(attr::chunks);
-          return [raw_dim, chunks](Stack& stack) {
-            Shared<IntList> sizes_l;
-            pop(stack, sizes_l);
-            const auto& shape = sizes_l->elements();
-            std::vector<int64_t> regular_shape = shape;
-            std::vector<int64_t> last_shape = shape;
-            int64_t dim = at::maybe_wrap_dim(raw_dim, shape.size());
-            AT_CHECK(
-                dim < regular_shape.size(), "Dimension out of range for chunk");
-            int64_t split_size = (regular_shape[dim] + chunks - 1) / chunks;
-            regular_shape[dim] = split_size;
-            if (shape[dim] % chunks == 0) {
-              last_shape[dim] = split_size;
-            } else {
-              int64_t num_splits = std::max<int64_t>(
-                  (shape[dim] + split_size - 1) / split_size, 1);
-              last_shape[dim] =
-                  split_size - (split_size * num_splits - shape[dim]);
-              JIT_ASSERT(last_shape[dim] >= 0);
-            }
-            push(stack, std::move(regular_shape));
-            push(stack, std::move(last_shape));
-            return 0;
-          };
-        }),
-    Operator(
-        FunctionSchema(
-            "aten::warn",
-            {Argument("message", StringType::get()),
-             Argument("stacklevel", IntType::get(), c10::nullopt, 2, true)},
-            {}),
-        [](const Node* node) -> Operation {
-          auto range =
-              std::dynamic_pointer_cast<SourceRange>(node->getSourceLocation());
-          const char* file_name = nullptr;
-          uint32_t line = 0;
-          if (range) {
-            auto context = range->context();
-            if (context) {
-              // If Python line info and source file are present, warn with them
-              // instead (otherwise the Python warning will use the top Python
-              // frame in the stack)
-              auto text = range->file();
-              size_t line_offset = std::count(text.begin(), text.begin() + range->start(), '\n');
-              line = static_cast<uint32_t>((*context)->start()) + line_offset;
-              file_name = (*context)->file_ptr()->c_str();
-            }
-          }
-          return [=](Stack& stack) {
-            drop(stack, 1);
-            c10::Warning::warn({"", file_name, line}, pop(stack).toStringRef());
-            return 0;
-          };
-        }),
-    Operator(
-        "prim::RaiseException(str msg) -> ()",
-        [](const Node* node) -> Operation {
-          return [](Stack& stack) {
-            throw JITException(pop(stack).toStringRef());
-            return 0;
-          };
-        }),
-=======
 static int64_t floordiv(int64_t a, int64_t b) {
   if (b == 0) {
     throw std::runtime_error("division by 0");
@@ -439,7 +105,6 @@
     // in python gcd returns non-negative values
     return std::abs(a);
 }
->>>>>>> 6e82b1c7
 
 // reference function THPVariable_to in python_variable_methods.cpp
 static at::Tensor to_dispatch(
@@ -869,14 +534,29 @@
      Operator(
          FunctionSchema(
              "aten::warn",
-             "",
              {Argument("message", StringType::get()),
               Argument("stacklevel", IntType::get(), c10::nullopt, 2, true)},
              {}),
-         [](const Node* node) {
-           return [](Stack& stack) {
+         [](const Node* node) -> Operation {
+           auto range =
+               std::dynamic_pointer_cast<SourceRange>(node->getSourceLocation());
+           const char* file_name = nullptr;
+           uint32_t line = 0;
+           if (range) {
+             auto context = range->context();
+             if (context) {
+               // If Python line info and source file are present, warn with them
+               // instead (otherwise the Python warning will use the top Python
+               // frame in the stack)
+               auto text = range->file();
+               size_t line_offset = std::count(text.begin(), text.begin() + range->start(), '\n');
+               line = static_cast<uint32_t>((*context)->start()) + line_offset;
+               file_name = (*context)->file_ptr()->c_str();
+             }
+           }
+           return [=](Stack& stack) {
              drop(stack, 1);
-             AT_WARN(pop(stack).toStringRef());
+             c10::Warning::warn({"", file_name, line}, pop(stack).toStringRef());
              return 0;
            };
          }),
