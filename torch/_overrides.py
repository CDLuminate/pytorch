--- conflicted
+++ resolved
@@ -550,11 +550,7 @@
         torch.quantized_gru_cell: (lambda input, hx, w_ih, w_hh, b_ih, b_hh, packed_ih, packed_hh, col_offsets_ih,
                                    col_offsets_hh, scale_ih, scale_hh, zero_point_ih, zero_point_hh: -1),
         # torch.quantized_lstm: (lambda input, hx, params, has_biases, num_layers, dropout, train, bidirectional,
-<<<<<<< HEAD
-        #                       batch_first, dtype=None, use_dynamic=False: -1),
-=======
         #                        batch_first, dtype=None, use_dynamic=False: -1),
->>>>>>> d455f77c
         torch.quantized_lstm_cell: (lambda input, hx, w_ih, w_hh, b_ih, b_hh, packed_ih, packed_hh, col_offsets_ih,
                                     col_offsets_hh, scale_ih, scale_hh, zero_point_ih, zero_point_hh: -1),
         torch.quantized_max_pool2d: lambda input, kernel_size, stride, padding, dilation, ceil_mode=False: -1,
