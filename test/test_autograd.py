import contextlib
import gc
import sys
import math
import tempfile
import time
import threading
import unittest
import warnings
from copy import deepcopy
from collections import OrderedDict
from itertools import product
from operator import mul
from functools import reduce
import torch
import json

# TODO: remove this global setting
# Autograd tests use double as the default dtype
torch.set_default_dtype(torch.double)

from torch import nn
from torch._six import inf, nan, istuple
from torch.autograd.gradcheck import gradgradcheck, gradcheck
from torch.autograd.function import once_differentiable
from torch.autograd.profiler import (profile, format_time, EventList,
                                     FunctionEvent, FunctionEventAvg,
                                     record_function, emit_nvtx)
import torch.autograd.functional as autogradF
from torch.utils.checkpoint import checkpoint
from torch.testing._internal.common_utils import (TEST_MKL, TEST_WITH_ROCM, TestCase, run_tests, skipIfNoLapack,
                                                  suppress_warnings, slowTest,
                                                  load_tests, random_symmetric_pd_matrix, random_symmetric_matrix,
                                                  IS_WINDOWS, IS_MACOS, CudaMemoryLeakCheck)
from torch.autograd import Variable, Function, detect_anomaly
from torch.autograd.function import InplaceFunction
from torch.testing import randn_like
from torch.testing._internal.common_methods_invocations import (method_tests,
                                                                create_input, unpack_variables,
                                                                EXCLUDE_FUNCTIONAL, EXCLUDE_GRADCHECK,
                                                                EXCLUDE_GRADGRADCHECK,
                                                                EXCLUDE_GRADGRADCHECK_BY_TEST_NAME,
                                                                exclude_tensor_method,
                                                                mask_not_all_zeros,
                                                                S)
from torch.testing._internal.common_device_type import (instantiate_device_type_tests, skipCUDAIfRocm,
                                                        onlyCPU, onlyCUDA, dtypes, dtypesIfCUDA,
                                                        deviceCountAtLeast, skipCUDAIfCudnnVersionLessThan)

# load_tests from common_utils is used to automatically filter tests for
# sharding on sandcastle. This line silences flake warnings
load_tests = load_tests

if sys.version_info[0] == 2:
    import cPickle as pickle
else:
    import pickle

PRECISION = 1e-4


@contextlib.contextmanager
def backward_engine(engine):
    _prev_engine = Variable._execution_engine
    Variable._execution_engine = engine()
    try:
        yield
    finally:
        Variable._execution_engine = _prev_engine


def graph_desc(fn):
    if fn is None:
        return 'None'
    result = type(fn).__name__ + '('
    next_functions = fn.next_functions
    for next_fn, _ in next_functions:
        result += graph_desc(next_fn)
        result += ', '
    if next_functions:
        result = result[:-2]
    return result + ')'


class TestAutograd(TestCase):

    def _function_test(self, cls):
        x = torch.randn(5, 5, requires_grad=True)
        y = torch.randn(5, 5, requires_grad=True)
        result = cls.apply(x, 2, y)
        go = torch.ones((), requires_grad=True)
        result.sum().backward(go, create_graph=True)

        self.assertEqual(x.grad, y + torch.ones(5, 5))
        self.assertEqual(y.grad, x + torch.ones(5, 5) * 2)
        self.assertIsNotNone(x.grad.grad_fn)
        self.assertIsNotNone(y.grad.grad_fn)

        return x, y

    def test_function(self):
        class MyFunction(Function):

            @staticmethod
            def forward(ctx, tensor1, pyscalar, tensor2):
                ctx.pyscalar = pyscalar
                ctx.save_for_backward(tensor1, tensor2)
                return tensor1 + pyscalar * tensor2 + tensor1 * tensor2

            @staticmethod
            def backward(ctx, grad_output):
                var1, var2 = ctx.saved_tensors
                # NOTE: self is the test case here
                self.assertIsInstance(var1, torch.Tensor)
                self.assertIsInstance(var2, torch.Tensor)
                self.assertIsInstance(grad_output, torch.Tensor)
                return (grad_output + grad_output * var2, None,
                        grad_output * ctx.pyscalar + grad_output * var1)

        x, y = self._function_test(MyFunction)

        x_grad_desc = graph_desc(x.grad.grad_fn)
        y_grad_desc = graph_desc(y.grad.grad_fn)
        self.assertExpected(x_grad_desc, "x_grad_desc")
        self.assertExpected(y_grad_desc, "y_grad_desc")

    def test_once_differentiable(self):
        class MyFunction(Function):

            @staticmethod
            def forward(ctx, tensor1, pyscalar, tensor2):
                ctx.pyscalar = pyscalar
                ctx.save_for_backward(tensor1, tensor2)
                return tensor1 + pyscalar * tensor2 + tensor1 * tensor2

            @staticmethod
            @once_differentiable
            def backward(ctx, grad_output):
                self.assertFalse(torch.is_grad_enabled())
                t1, t2 = ctx.saved_tensors
                return (grad_output + grad_output * t2, None,
                        grad_output * ctx.pyscalar + grad_output * t1)

        x, y = self._function_test(MyFunction)
        self.assertEqual(graph_desc(x.grad.grad_fn),
                         'CloneBackward(Error(AccumulateGrad(), None, AccumulateGrad()))')
        self.assertEqual(graph_desc(y.grad.grad_fn),
                         'CloneBackward(Error(AccumulateGrad(), None, AccumulateGrad()))')

    def test_function_returns_input(self):
        class MyFunction(Function):
            @staticmethod
            def forward(ctx, x):
                return x

            @staticmethod
            def backward(ctx, grad):
                return grad * 2

        for shape in [(1,), ()]:
            v = torch.ones(shape, requires_grad=True)
            MyFunction.apply(v).backward()
            self.assertEqual(v.grad, torch.full(shape, 2))

            with torch.no_grad():
                v.grad.zero_()
            MyFunction.apply(v.clone()).backward()
            self.assertEqual(v.grad, torch.full(shape, 2))

    def test_legacy_function_deprecation_exception(self):
        # Trigger exception
        class MyFunction(Function):
            def forward(self, x):
                return x

            def backward(self, grad_output):
                return grad_output

        # Check exception occurs
        with self.assertRaisesRegex(
                RuntimeError,
                'Legacy autograd function with non-static forward method is deprecated'):
            MyFunction()(torch.randn(3, 4))

    class SimulateBackwardError(Function):

        @staticmethod
        def forward(ctx, input):
            return input.clone()

        @staticmethod
        @once_differentiable
        def backward(ctx, input):
            raise Exception("Simulate error on backward pass")

    def test_custom_function_exception(self):

        t1 = torch.rand((3, 3), requires_grad=True)
        t2 = torch.rand((3, 3), requires_grad=True)

        tmp = (t1 + t2) * (t1 + t2)
        t3 = TestAutograd.SimulateBackwardError.apply(tmp)
        with self.assertRaisesRegex(RuntimeError, "Simulate error on backward pass"):
            t3.sum().backward()

    def test_invalid_gradients(self):
        class MyFunction(Function):
            @staticmethod
            def forward(ctx, x):
                return x * 2

            @staticmethod
            def backward(ctx, grad_output):
                return torch.randn(10, dtype=torch.float)

        with self.assertRaisesRegex(RuntimeError, 'expected shape'):
            input = torch.randn(5, 5, dtype=torch.float, requires_grad=True)
            MyFunction.apply(input).sum().backward()

    def test_accumulate_grad(self):
        grad_output = torch.ones(5, 5)

        def compute_grad(create_graph):
            x = torch.randn(5, 5, requires_grad=True)
            y = x + 2
            y.backward(grad_output, retain_graph=True)
            x_grad = x.grad
            x_grad_clone = x.grad.clone()
            y.backward(grad_output, create_graph=create_graph)
            return x_grad, x_grad_clone

        # Accumulate in-place when create_graph is False
        x_grad, x_grad_clone = compute_grad(create_graph=False)
        self.assertEqual(x_grad, x_grad_clone * 2)

        # Accumulate out-of-place when create_graph is False
        x_grad, x_grad_clone = compute_grad(create_graph=True)
        self.assertEqual(x_grad, x_grad_clone)

    def test_accumulate_grad_tensor_reference(self):
        def _test_grad_tensor(params_grad_tensor, backward_grad_tensor, should_preserve_reference):
            params = torch.tensor([1.5, 1.5]).requires_grad_()
            params.grad = params_grad_tensor
            grad_saved = params.grad
            params.backward(backward_grad_tensor)
            self.assertEqual(id(grad_saved) == id(params.grad), should_preserve_reference)

        # Accumulate dense gradient to sparse gradient will change the `params.grad` reference
        _test_grad_tensor(
            torch.sparse_coo_tensor(torch.tensor([[1, 1]]).long(), torch.tensor([1., 1.])),
            torch.tensor([1.5, 1.5]),
            False)

        # Accumulate dense gradient to dense gradient will preserve the `params.grad` reference
        _test_grad_tensor(
            torch.tensor([1.5, 1.5]),
            torch.tensor([1.5, 1.5]),
            True)

        # Accumulate sparse gradient to sparse gradient will preserve the `params.grad` reference
        _test_grad_tensor(
            torch.sparse_coo_tensor(torch.tensor([[1, 1]]).long(), torch.tensor([1., 1.])),
            torch.sparse_coo_tensor(torch.tensor([[1, 1]]).long(), torch.tensor([1., 1.])),
            True)

    @skipIfNoLapack
    def test_slogdet_sign(self):
        a = torch.randn(3, 3, requires_grad=True)
        s, logdet = a.slogdet()

        # test that sign should not require grad
        self.assertFalse(s.requires_grad)

        # test that backward through computation involving sign works
        def sign_mul_logdet(mat):
            s, logdet = mat.slogdet()
            return s * logdet

        u, s, v = a.detach().svd()
        s.abs_().clamp_(0.0001)
        for sign in (-1, 1):
            s[-1] = sign
            mat = torch.chain_matmul(u, s.diag(), v.t()).requires_grad_()
            gradcheck(sign_mul_logdet, mat)
            gradgradcheck(sign_mul_logdet, mat)

    def test_sum_to_with_empty_dim_grad(self):
        a = torch.rand(4, 0, requires_grad=True)
        b = torch.rand(4, 1, requires_grad=True)
        c = a + b
        assert c.shape == (4, 0)
        c.sum().backward()

        self.assertEqual(b.grad, torch.zeros(4, 1))
        self.assertEqual(a.grad, torch.zeros(4, 0))

    def test_hessian_vector(self):
        x = torch.randn(2, 2, requires_grad=True)
        y = torch.randn(2, 2, requires_grad=True)

        z = x ** 2 + y * x + y ** 2
        z.backward(torch.ones(2, 2), create_graph=True)

        with torch.no_grad():
            x_grad = 2 * x + y
            y_grad = x + 2 * y
        self.assertEqual(x.grad, x_grad)
        self.assertEqual(y.grad, y_grad)

        grad_sum = 2 * x.grad + y.grad
        grad_sum.backward(torch.ones(2, 2))
        x_hv = torch.ones(2, 2) * 5
        y_hv = torch.ones(2, 2) * 4
        self.assertEqual(x.grad, x_grad + x_hv)
        self.assertEqual(y.grad, y_grad + y_hv)

    def test_grad(self):
        x = torch.randn(2, 2, requires_grad=True)
        y = torch.randn(2, 2, requires_grad=True)
        z = x ** 2 + y * x + y ** 2
        z.backward(torch.ones(2, 2), create_graph=True)

        x_grad = 2 * x + y
        y_grad = x + 2 * y
        self.assertEqual(x.grad, x_grad)
        self.assertEqual(y.grad, y_grad)

        grad_sum = 2 * x.grad + y.grad
        x_hv = torch.autograd.grad(
            outputs=[grad_sum], grad_outputs=[torch.ones(2, 2)],
            inputs=[x], create_graph=True)
        expected_x_hv = torch.ones(2, 2) * 5
        expected_y_hv = torch.ones(2, 2) * 4

        self.assertEqual(x_hv[0], expected_x_hv)
        self.assertEqual(x.grad, x_grad)
        self.assertEqual(y.grad, y_grad)

        # Test that grad_outputs and outputs have the same shape
        grad_out = torch.ones(2)
        try:
            torch.autograd.grad(
                outputs=[grad_sum], grad_outputs=[grad_out],
                inputs=[x], create_graph=True)
            self.assertFail()
        except RuntimeError as error:
            self.assertEqual(str(error), "Mismatch in shape: grad_output[0] has a shape of "
                             + str(grad_out.shape) + " and output[0] has a shape of "
                             + str(grad_sum.shape) + ".")

    def test_grad_nonleaf(self):
        x_init = torch.randn(2, 2, requires_grad=True)
        x = x_init
        y = torch.randn(2, 2, requires_grad=True)
        grad_output = torch.ones(2, 2)

        def fn(x):
            return x ** 2 + y * x + y ** 2

        for _ in range(5):
            grad_x, = torch.autograd.grad(
                fn(x), x, grad_outputs=grad_output, create_graph=True)

            grad_x_expected = 2 * x + y
            self.assertIsNone(y.grad)
            self.assertIsNone(x.grad)
            self.assertEqual(grad_x, grad_x_expected)

            x = x + 0.05 * grad_x

        val_init = fn(x_init).sum()
        val_final = fn(x).sum()
        self.assertGreater(val_final, val_init)

        x.backward(grad_output)
        self.assertIsNotNone(y.grad)
        self.assertIsNotNone(x_init.grad)

    def test_grad_nonleaf_many_outputs(self):
        # This checks an edge case for function callbacks
        # We want to capture two grads of a function, but can only
        # register a single callback.
        x = torch.randn(4, 2, requires_grad=True)
        a, b = x.chunk(2)

        def hook(*grads):
            hook_called[0] = True
        hook_called = [False]
        x.register_hook(hook)

        go = torch.randn(2, 2)
        grad_a, grad_b = torch.autograd.grad(
            (a + 2 * b), [a, b], grad_outputs=go, create_graph=True)

        self.assertEqual(grad_a, go)
        self.assertEqual(grad_b, go * 2)
        self.assertFalse(hook_called[0])
        self.assertIsNone(x.grad)

    def test_grad_nonleaf_register_hook(self):
        # This checks an edge case for register_hook.
        # We want to capture grad of a nonleaf tensor,
        # but avoid segfault during backward of other nonleaf tensors
        x = torch.randn(5, requires_grad=True)
        x_list = x.unbind()

        x0 = x_list[0]
        hook_results = [None]

        def hook(grad):
            hook_results[0] = grad
        x0.register_hook(hook)

        x_list[0].backward()
        self.assertEqual(hook_results[0], torch.tensor(1.))
        expected_grad = torch.tensor([1., 0, 0, 0, 0])
        self.assertEqual(x.grad, expected_grad)
        self.assertIsNone(x_list[0].grad)

        for i in range(1, 5, 1):
            x_list[i].backward()
            self.assertEqual(hook_results[0], None)
            expected_grad[i] = 1.0
            self.assertEqual(x.grad, expected_grad)
            self.assertIsNone(x_list[i].grad)

    def test_sharded_grad(self):
        leaves = [torch.zeros(5, 5, requires_grad=True) for _ in range(10)]
        intermediates = [l * i + l * l for i, l in enumerate(leaves)]
        loss = sum(v * i for i, v in enumerate(intermediates)).sum()

        # define a helper for dividing intermediates into groups
        def group(l, group_size):
            return (l[i:i + group_size] for i in range(0, len(l), group_size))

        # Compute the d loss / d intermediates in chunks of shard_size
        shard_size = 2
        d_intermediates = [d_i for intermediates_batch in group(intermediates, shard_size)
                           for d_i in torch.autograd.grad(loss, intermediates_batch)]
        # Compute rest of backward pass
        torch.autograd.backward(intermediates, d_intermediates)

        for i, l in enumerate(leaves):
            self.assertEqual(l.grad, i * i * (1 + l))

    def test_backward_badcalls(self):
        x = torch.ones(1)
        with self.assertRaisesRegex(RuntimeError, 'does not require grad'):
            x.backward()

    def test_grad_badcalls(self):
        x = torch.ones(1)
        y = x ** 2
        with self.assertRaisesRegex(RuntimeError, 'does not require grad'):
            torch.autograd.grad(x, y)
        with self.assertRaisesRegex(RuntimeError, 'does not require grad'):
            torch.autograd.grad(y, x)

        x = torch.ones(1, requires_grad=True)
        y = x ** 2
        torch.autograd.grad(y, x)  # this should succeed now

    def test_grad_fn_badcalls(self):
        error_regex = 'expected .* arguments, got .* instead'
        x = torch.ones(1, requires_grad=True)
        y = x ** 2
        with self.assertRaisesRegex(TypeError, error_regex):
            y.grad_fn(x.detach(), x.detach())  # too many
        with self.assertRaisesRegex(TypeError, error_regex):
            y.grad_fn()  # too few

        y.grad_fn(x.detach())  # this should succeed

    def test_grad_unreachable(self):
        x = torch.ones(1, requires_grad=True)
        y = torch.ones(1, requires_grad=True)
        # Make sure x and y have grad accumulators allocated
        z = x * 2
        w = y * 2

        grad_x, grad_y = torch.autograd.grad(x * 2, [x, y], allow_unused=True)
        self.assertEqual(grad_x, x * 2)
        self.assertIsNone(grad_y)

        # This is slightly different than the case above, because z doesn't even
        # have a grad accumulator allocated.
        z = torch.ones(1, requires_grad=True)
        grad_x, grad_z = torch.autograd.grad(x * 2, [x, z], allow_unused=True)
        self.assertEqual(grad_x, x * 2)
        self.assertIsNone(grad_z)

        # allow_unused=False, but grads contains None inside, should throw
        with self.assertRaisesRegex(RuntimeError,
                                    "Set allow_unused=True"):
            grad_x, grad_y = torch.autograd.grad(x * 2, [x, y], allow_unused=False)

    def test_hooks(self):
        x = torch.ones(5, 5, requires_grad=True)
        y = torch.ones(5, 5) * 4
        y.requires_grad_(True)

        counter = [0]

        def bw_hook(inc, grad):
            self.assertIsInstance(grad, torch.Tensor)
            counter[0] += inc

        z = x ** 2 + x * 2 + x * y + y
        x.register_hook(lambda *args: bw_hook(0, *args))
        test = z.register_hook(lambda *args: bw_hook(1, *args))
        z.backward(torch.ones(5, 5), retain_graph=True)
        self.assertEqual(counter[0], 1)

        test2 = z.register_hook(lambda *args: bw_hook(2, *args))
        z.backward(torch.ones(5, 5), retain_graph=True)
        self.assertEqual(counter[0], 4)

        test2.remove()
        z.backward(torch.ones(5, 5), retain_graph=True)
        self.assertEqual(counter[0], 5)

        def bw_hook_modify(grad):
            return grad.mul(2)

        test.remove()
        z.register_hook(bw_hook_modify)
        with torch.no_grad():
            y.grad.zero_()
        z.backward(torch.ones(5, 5), retain_graph=True)
        self.assertEqual(y.grad, (x + 1) * 2)

        y.register_hook(bw_hook_modify)
        with torch.no_grad():
            y.grad.zero_()
        z.backward(torch.ones(5, 5))
        self.assertEqual(y.grad, (x + 1) * 4)

    def test_hooks_cpp(self):
        # Tests hooks for autograd function implemented in C++
        bn = torch.nn.BatchNorm1d(5, affine=False)
        bn.eval()

        counter = [0]

        def bw_hook(grad):
            counter[0] += 1
            return grad * 2

        x = torch.ones(5, 5, requires_grad=True)
        z = bn(x)
        z.register_hook(bw_hook)
        z.sum().backward()

        self.assertEqual(counter[0], 1, 'bw_hook not called')
        self.assertEqual(x.grad, torch.ones(5, 5) * 2)

    def test_hook_none(self):
        # WARNING: this is a test for autograd internals.
        # You should never have to use such things in your code.
        class NoneGradientFunction(Function):
            @staticmethod
            def forward(ctx, x, y):
                assert ctx.needs_input_grad[0]
                assert not ctx.needs_input_grad[1]
                return x, y

            @staticmethod
            def backward(ctx, grad_x, grad_y):
                return grad_x, None

        was_called = [False]

        def hook(grad):
            self.assertIsNotNone(grad)
            was_called[0] = True

        x = torch.randn(5, 5, requires_grad=True)
        y = torch.randn(5, 5)
        rx, ry = NoneGradientFunction.apply(x, y)
        rx.register_hook(hook)
        ry.register_hook(hook)
        sum(rx, ry).sum().backward()
        self.assertTrue(was_called[0])

    def test_retain_grad(self):
        input = torch.rand(1, 3, requires_grad=True)
        h1 = input * 3
        out = (h1 * h1).sum()

        # It should be possible to call retain_grad() multiple times
        h1.retain_grad()
        h1.retain_grad()

        # Gradient should be accumulated
        out.backward(retain_graph=True)
        self.assertEqual(h1 * 2, h1.grad)
        out.backward(retain_graph=True)
        self.assertEqual(h1 * 4, h1.grad)

        with torch.no_grad():
            input.grad.zero_()
        # It should be a no-op for leaves
        input.retain_grad()
        input.retain_grad()
        out.backward()
        self.assertEqual(input * 18, input.grad)

    def test_retain_grad_cycle(self):
        import gc
        import weakref
        counter = [0]
        refs = [None]

        x = torch.ones(5, 5, requires_grad=True)

        def run_test():
            y = x * 2
            y.retain_grad()

            def inc(*args):
                counter[0] += 1
            refs[0] = weakref.ref(y, inc)
            return y / 2

        z = run_test()
        gc.collect()
        self.assertIsNone(refs[0]())
        self.assertEqual(counter[0], 1)
        z.sum().backward()

    def test_backward(self):
        v = torch.randn(5, 5, requires_grad=True)
        x = torch.randn(5, 5, requires_grad=True)
        y = (torch.rand(5, 5) + 0.1).requires_grad_(True)
        z = torch.randn(5, 5, requires_grad=True)
        grad_output = torch.randn(5, 5)

        v.backward(grad_output)
        self.assertEqual(v.grad, grad_output)

        a = x + (y * z) + 4 * z ** 2 * x / y
        a.backward(grad_output)
        x_grad = 4 * z.pow(2) / y + 1
        y_grad = z - 4 * x * z.pow(2) / y.pow(2)
        z_grad = 8 * x * z / y + y
        self.assertEqual(x.grad, x_grad * grad_output)
        self.assertEqual(y.grad, y_grad * grad_output)
        self.assertEqual(z.grad, z_grad * grad_output)

    def test_sparse_backward(self):
        class FixedGradientFunction(Function):
            @staticmethod
            def forward(ctx, x, grad_x):
                ctx.save_for_backward(grad_x)
                return x

            @staticmethod
            def backward(ctx, grad_x):
                saved_grad_x, = ctx.saved_tensors
                return saved_grad_x, None

        size = torch.Size([6, 3, 2])
        i1 = torch.LongTensor([
            [0, 3, 4],
            [0, 2, 2],
        ])
        v1 = torch.DoubleTensor([[1, 2], [4, 5], [7, 8]])
        sparse_grad1 = torch.sparse.DoubleTensor(i1, v1, size)
        i2 = torch.LongTensor([
            [0, 1, 3, 4],
            [0, 1, 2, 2],
        ])
        v2 = torch.DoubleTensor([[1, 2], [4, 3], [4, 5], [7, 8]])
        sparse_grad2 = torch.sparse.DoubleTensor(i2, v2, size)
        dense_grad = torch.rand(size).double()
        fn = FixedGradientFunction

        # sparse first
        x = torch.randn(size, requires_grad=True)
        (fn.apply(x, sparse_grad1) + fn.apply(x, dense_grad) + fn.apply(x, sparse_grad2)).sum().backward()
        self.assertEqual(x.grad, dense_grad + sparse_grad1 + sparse_grad2)
        # dense first
        x = torch.randn(size, requires_grad=True)
        (fn.apply(x, dense_grad) + fn.apply(x, sparse_grad1) + fn.apply(x, sparse_grad2)).sum().backward()
        self.assertEqual(x.grad, dense_grad + sparse_grad1 + sparse_grad2)
        # sparse only
        x = torch.randn(size, requires_grad=True)
        (fn.apply(x, sparse_grad1) + fn.apply(x, sparse_grad2)).sum().backward()
        self.assertEqual(x.grad, sparse_grad1 + sparse_grad2)

    def test_sparse_mm_backward(self):
        size = (3, 3)
        sparse = torch.sparse_coo_tensor(size, requires_grad=True)
        dense = torch.randn(size, requires_grad=True)

        z = sparse.mm(dense)
        with self.assertRaisesRegex(RuntimeError,
                                    "calculating the gradient of a sparse Tensor argument to mm is not supported."):
            z.sum().backward()

        z = dense.addmm(sparse, dense)
        with self.assertRaisesRegex(RuntimeError,
                                    "calculating the gradient of a sparse Tensor argument to mm is not supported."):
            z.sum().backward()


    def test_multi_backward(self):
        x = torch.randn(5, 5, requires_grad=True)
        y = torch.randn(5, 5, requires_grad=True)

        q = torch.randn(5, 5, requires_grad=True)

        a = torch.randn(5, 5, requires_grad=True)
        b = torch.randn(5, 5, requires_grad=True)

        q2 = q * 2
        z = x + y + q2
        c = a * b + q2
        grad_z = torch.randn(5, 5)
        grad_c = torch.randn(5, 5)
        torch.autograd.backward([z, c], [grad_z, grad_c])

        self.assertEqual(x.grad, grad_z)
        self.assertEqual(y.grad, grad_z)
        self.assertEqual(a.grad, grad_c * b)
        self.assertEqual(b.grad, grad_c * a)
        self.assertEqual(q.grad, (grad_c + grad_z) * 2)

    def test_multi_backward_no_grad(self):
        x = torch.randn(5, 5, requires_grad=True)
        y = torch.randn(5, 5, requires_grad=False)

        z = x + y
        q = y * 2

        # NB: we currently raise an exception if any arguments to backwards
        # have requires_grad=False and don't have a grad_fn. We may want to
        # relax that check to a warning.
        def call_backwards():
            torch.autograd.backward([z, q], [torch.ones(5, 5), torch.ones(5, 5)])
        self.assertRaises(RuntimeError, call_backwards)

    def test_dependent_backward(self):
        x = torch.randn(10, requires_grad=True)
        y = x ** 2
        z = y ** 3

        go_y = torch.randn(10)
        go_z = torch.randn(10)
        torch.autograd.backward([y, z], [go_y, go_z])

        xd = x
        self.assertEqual(x.grad, 2 * xd * go_y + 6 * xd.pow(5) * go_z)

    def test_save_output_nr(self):
        x = torch.randn(10, requires_grad=True)

        class MultiOutputFn(Function):
            @staticmethod
            def forward(ctx, x):
                return x[:5], x[5:]

            @staticmethod
            def backward(ctx, *grad):
                return torch.cat(grad)

        a, b = MultiOutputFn.apply(x)
        self.assertEqual(b.output_nr, 1)

        class TestFn(Function):
            @staticmethod
            def forward(ctx, b):
                ctx.save_for_backward(b)
                return b * 2

            @staticmethod
            def backward(ctx, grad_b):
                b, = ctx.saved_tensors
                self.assertEqual(b.output_nr, 1)

        TestFn.apply(b).sum().backward()

    def test_free_deep_graph(self):
        def scope():
            depth = 150000
            x = torch.randn(1, requires_grad=True)
            y = x.clone()

            # build a "chain" computation graph
            for _ in range(depth):
                y = y + y * 0.000001

            # graph deletion occurs when the above locals go out of scope.
            # In this case `del y` will trigger it but it's easier to leave
            # it to Python to delete the locals.

        # Should not stack overflow
        scope()

    def test_free_deep_graph_complicated(self):
        def scope():
            depth = 100000
            randchoice = torch.randint(2, [depth, 2])
            x = torch.randn(1, requires_grad=True)
            y = x.clone()

            # Hold the two previous values
            prev_values = [None, None]

            # Build a "chain with skip connections" graph
            for _ in range(depth):
                prev_tensors = [tensor for tensor in prev_values[:-1]
                                if tensor is not None]
                prev_values.append(y)
                prev_values.pop(0)

                # Definitely pick one tensor to add
                y += y * 0.000001

                # Possibly add other tensors
                nprev = len(prev_tensors)
                if nprev == 2:
                    y += randchoice[depth].mul(torch.cat(prev_tensors)).sum()

            # graph deletion occurs when the above locals go out of scope.

        # Should not stack overflow
        scope()

    def test_free_deep_graph_pyfunction(self):
        class MyOp(Function):
            @staticmethod
            def forward(ctx, tensor1, tensor2):
                return tensor1 + tensor2

            @staticmethod
            def backward(ctx, grad_output):
                return grad_output, grad_output

        def scope():
            depth = 150000
            x = torch.randn(1, requires_grad=True)
            y = x.clone()

            # build deeply nested computation graph
            for _ in range(depth):
                y = MyOp.apply(y, y)

            # graph deletion occurs when the above locals go out of scope.

        # Should not stack overflow
        scope()

    def test_no_unnecessary_save(self):
        # If we kept x in the derivative Function of x * 2 we would
        # get an error in the backward that would complain that we've
        # modified x, which was needed for gradient computation.
        # Since we should elide unnecessary saves, this test should pass.
        mu = torch.ones(1, requires_grad=True)
        x = torch.empty(1)
        loss = 0
        for i in range(3):
            x.detach_()
            x.copy_(mu + i)
            ft = torch.tensor([float(i)])
            multiplied = x * ft
            s = multiplied.sum()
            loss += s
        loss.backward()

    def test_no_grad(self):
        x = torch.ones(5, 5, requires_grad=True)
        y = torch.ones(5, 5) * 4
        with torch.no_grad():
            w = x + y

        @torch.no_grad()
        def adder(x, y):
            return x + y

        z = adder(x, y)

        self.assertFalse(w.requires_grad)
        self.assertRaises(RuntimeError, lambda: w.backward(torch.ones(5, 5)))
        self.assertIsNone(w.grad_fn)
        self.assertFalse(z.requires_grad)
        self.assertRaises(RuntimeError, lambda: z.backward(torch.ones(5, 5)))
        self.assertIsNone(z.grad_fn)

        # test nested decorator and with-statement on no_grad
        with torch.no_grad():
            self.assertFalse(torch.is_grad_enabled())
            w = adder(x, y)
            self.assertFalse(torch.is_grad_enabled())

    def test_set_grad_generator_functions(self):
        @torch.no_grad()
        def gen_no_grad():
            for i in range(10):
                self.assertEqual(torch.is_grad_enabled(), False)
                yield i

        with torch.enable_grad():
            for _ in gen_no_grad():
                self.assertEqual(torch.is_grad_enabled(), True)

        @torch.enable_grad()
        def gen_enable_grad():
            for i in range(10):
                self.assertEqual(torch.is_grad_enabled(), True)
                yield i

        with torch.no_grad():
            for _ in gen_enable_grad():
                self.assertEqual(torch.is_grad_enabled(), False)

    def test_no_grad_python_function(self):
        """Python Functions should respect grad mode."""
        x = torch.ones(5, 5, requires_grad=True)

        class MyOp(Function):
            @staticmethod
            def forward(self, x):
                return x + 1

            @staticmethod
            def backward(self, dy):
                return dy

        with torch.no_grad():
            y = MyOp.apply(x)
        self.assertFalse(y.requires_grad)

    def test_indexing(self):
        x = torch.arange(1., 17).view(4, 4)
        y = Variable(x, requires_grad=True)

        def compare(x, y, idx, indexed_tensor, indexed_var):
            indexed_var_t = indexed_var.data
            if not isinstance(indexed_tensor, torch.Tensor):
                indexed_var_t = indexed_var_t[0]
            self.assertEqual(indexed_tensor, indexed_var_t)

            indexed_var.sum().backward()
            expected_grad = torch.Tensor(x.size()).fill_(0)
            expected_grad[idx] = 1
            self.assertEqual(y.grad, expected_grad)

        def check_index(x, y, idx):
            if y.grad is not None:
                with torch.no_grad():
                    y.grad.zero_()
            indexed_tensor = x[idx]
            indexed_var = y[idx]
            compare(x, y, idx, indexed_tensor, indexed_var)

        check_index(x, y, 1)
        check_index(x, y, (1, 1))
        check_index(x, y, slice(1, None))
        check_index(x, y, slice(None, 2))
        check_index(x, y, (slice(None, 2), 2))
        check_index(x, y, (slice(1, 2), 2))
        check_index(x, y, (1, slice(2, None)))
        check_index(x, y, (slice(None, None), slice(2, None)))
        check_index(x, y, torch.LongTensor([0, 2]))
        check_index(x, y, torch.rand(4, 4).bernoulli().bool())
        check_index(x, y, (Ellipsis, slice(2, None)))
        check_index(x, y, ([0], [0]))
        check_index(x, y, ([1, 2, 3], [0]))
        check_index(x, y, ([1, 2], [2, 1]))
        check_index(x, y, ([[1, 2], [3, 0]], [[0, 1], [2, 3]]))
        check_index(x, y, ([slice(None), [2, 3]]))
        check_index(x, y, ([[2, 3], slice(None)]))

        # advanced indexing, with less dim, or ellipsis
        check_index(x, y, ([0]))
        check_index(x, y, ([0], ))

        x = torch.arange(1., 49).view(4, 3, 4)
        y = Variable(x, requires_grad=True)

        check_index(x, y, (slice(None), [0], [0]))
        check_index(x, y, ([0], [0], slice(None)))
        check_index(x, y, (slice(None), [0, 1, 2], [0]))
        check_index(x, y, ([0, 1, 2], [0], slice(None)))
        check_index(x, y, (slice(None), [1, 2], [2, 1]))
        check_index(x, y, ([1, 2], [2, 1], slice(None)))
        check_index(x, y, (slice(None), [[1, 2], [2, 0]], [[0, 1], [2, 3]]))
        check_index(x, y, ([[1, 2], [3, 0]], [[0, 1], [2, 2]], slice(None)))
        check_index(x, y, (slice(None), slice(None), [2, 1]))
        check_index(x, y, (slice(None), [2, 1], slice(None)))
        check_index(x, y, ([2, 1], slice(None), slice(None)))

        # advanced indexing, with less dim, or ellipsis
        check_index(x, y, ([0], ))
        check_index(x, y, ([0], slice(None)))
        check_index(x, y, ([0], Ellipsis))
        check_index(x, y, ([1, 2], [0, 1]))
        check_index(x, y, ([1, 2], [0, 1], Ellipsis))
        check_index(x, y, (Ellipsis, [1, 2], [0, 1]))

        # advanced indexing, with a tensor wrapped in a variable
        z = torch.LongTensor([0, 1])
        zv = Variable(z, requires_grad=False)
        seq = [z, Ellipsis]
        seqv = [zv, Ellipsis]

        if y.grad is not None:
            with torch.no_grad():
                y.grad.zero_()
        indexed_tensor = x[seq]
        indexed_var = y[seqv]
        compare(x, y, seq, indexed_tensor, indexed_var)

    def test_indexing_duplicates(self):
        x = torch.arange(1., 17).view(4, 4)
        y = Variable(x, requires_grad=True)

        idx = torch.LongTensor([1, 1, 3, 2, 1, 2])
        y[idx].sum().backward()
        expected_grad = torch.zeros(4, 4)
        for i in idx:
            expected_grad[i] += 1
        self.assertEqual(y.grad, expected_grad)

        # with advanced indexing
        x = torch.arange(1., 17).view(4, 4)
        y = Variable(x, requires_grad=True)

        idx = [[1, 1, 3, 2, 1, 2], [0]]
        y[idx].sum().backward()
        expected_grad = torch.zeros(4, 4)
        for i in idx[0]:
            for j in idx[1]:
                expected_grad[i][j] += 1

        self.assertEqual(y.grad, expected_grad)

        x = torch.arange(1., 17).view(4, 4)
        y = Variable(x, requires_grad=True)
        idx = [[[1, 2], [0, 0]], [[0, 1], [1, 1]]]
        y[idx].sum().backward()
        expected_grad = torch.Tensor([[0, 2, 0, 0],
                                      [1, 0, 0, 0],
                                      [0, 1, 0, 0],
                                      [0, 0, 0, 0]])
        self.assertEqual(y.grad, expected_grad)

        x = torch.arange(1., 65).view(4, 4, 4)
        y = Variable(x, requires_grad=True)

        idx = [[1, 1, 1], slice(None), slice(None)]
        y[idx].sum().backward()
        expected_grad = torch.Tensor(4, 4, 4).zero_()
        expected_grad[1].fill_(3)
        self.assertEqual(y.grad, expected_grad)

    def test_index_backward_does_not_save_tensor(self):
        # Example from https://github.com/pytorch/pytorch/issues/24853.
        # if `index(tensor, indices)` saves `tensor` for backwards, then it will
        # trigger a version check on `tensor` during the backward pass, which
        # will cause the following code to error because `tensor` gets modified
        # by the indexing line.
        a = torch.tensor([1., 0, 0])
        b = torch.zeros(3, requires_grad=True)
        tensor = b + 0
        tensor[a != 0] = tensor[a != 0]
        tensor.backward(torch.zeros_like(tensor))

    def test_volatile_deprecated(self):
        v = torch.autograd.torch.randn(3, 3)
        with warnings.catch_warnings(record=True) as w:
            self.assertFalse(v.volatile)
        self.assertIn('volatile', str(w[0].message))

    def test_saved_variables_deprecated(self):
        class MyFunction(Function):
            @staticmethod
            def forward(ctx, tensor1, tensor2):
                ctx.save_for_backward(tensor1, tensor2)
                return tensor1 + tensor2

            @staticmethod
            def backward(ctx, grad_output):
                var1, var2 = ctx.saved_variables
                return (grad_output, grad_output)

        with warnings.catch_warnings(record=True) as warns:
            warnings.simplefilter("always")
            x = torch.randn((3, 3), requires_grad=True)
            y = torch.randn((3, 3), requires_grad=True)
            model = MyFunction()
            model.apply(x, y).sum().backward()

            has_deprecated = map(lambda warn:
                                 'deprecated' in str(warn) and
                                 'saved_variables' in str(warn),
                                 warns)
            has_deprecated = reduce(lambda x, y: x or y, has_deprecated)
            self.assertTrue(has_deprecated)

    def test_requires_grad(self):
        x = torch.randn(5, 5)
        y = torch.randn(5, 5)
        z = torch.randn(5, 5, requires_grad=True)
        a = x + y
        self.assertFalse(a.requires_grad)
        b = a + z
        self.assertTrue(b.requires_grad)

        def error():
            raise RuntimeError
        # Make sure backward isn't called on these
        a._backward_hooks = OrderedDict()
        x._backward_hooks = OrderedDict()
        y._backward_hooks = OrderedDict()
        a._backward_hooks['test'] = error
        x._backward_hooks['test'] = error
        y._backward_hooks['test'] = error
        b.backward(torch.ones(5, 5))

    def test_requires_grad_(self):
        x = torch.randn(5, 5)
        y = torch.randn(5, 5, requires_grad=True)
        self.assertIs(x, x.requires_grad_())
        self.assertTrue(x.requires_grad)
        self.assertIs(y, y.requires_grad_())
        self.assertTrue(y.requires_grad)
        self.assertIs(x, x.requires_grad_(True))
        self.assertTrue(x.requires_grad)
        self.assertIs(y, y.requires_grad_(True))
        self.assertTrue(y.requires_grad)
        z = x * y
        self.assertRaises(RuntimeError, lambda: z.requires_grad_(False))
        self.assertIs(z, z.requires_grad_())
        self.assertTrue(z.requires_grad)
        self.assertIs(z, z.requires_grad_(True))
        self.assertTrue(z.requires_grad)

        self.assertIs(x, x.requires_grad_(False))
        self.assertFalse(x.requires_grad)
        self.assertIs(y, y.requires_grad_(False))
        self.assertFalse(y.requires_grad)

    def test_requires_grad_inplace(self):
        a = torch.randn(5, 5)
        b = torch.randn(5, 5, requires_grad=True)
        a += b
        self.assertTrue(a.requires_grad)

        # non-leaf
        a = torch.randn(5, 5) + 0
        b = torch.randn(5, 5, requires_grad=True)
        a += b
        self.assertTrue(a.requires_grad)

    def test_no_requires_grad_inplace(self):
        # basic case, should be able to modify inplace while requires_grad is False
        a = torch.randn(2, 3)
        a.add_(5)
        a.requires_grad = True
        a.sum().backward()
        self.assertEqual(a.grad, torch.ones(2, 3))

        # same but with a view
        a = torch.randn(2, 3)
        b = a[:]
        b.add_(5)
        a.requires_grad = True
        a.sum().backward()
        self.assertEqual(a.grad, torch.ones(2, 3))

        # should fail if requires_grad = True when we modify inplace
        a = torch.randn(2, 3)
        b = a[:]
        a.requires_grad = True
        with self.assertRaises(RuntimeError):
            a.add_(5)
        with self.assertRaises(RuntimeError):
            b.add_(5)

    def test_attribute_deletion(self):
        x = torch.randn((5, 5), requires_grad=True)
        del x.grad
        self.assertIsNone(x.grad)
        with self.assertRaises(RuntimeError):
            del x.data
        with self.assertRaises(TypeError):
            x.data = None
        with self.assertRaises(RuntimeError):
            del x.requires_grad
        with self.assertRaises(RuntimeError):
            del x._grad_fn
        with self.assertRaises(RuntimeError):
            del x._backward_hooks

    def test_duplicate_backward_root(self):
        a = torch.randn(5, 5, requires_grad=True)
        b = torch.randn(5, 5, requires_grad=True)

        x = a * b
        grad_output = torch.randn_like(x)
        torch.autograd.backward([x, x], [grad_output, grad_output])

        self.assertEqual(a.grad, b * grad_output * 2)
        self.assertEqual(b.grad, a * grad_output * 2)

    def test_backward_no_grad(self):
        a = torch.randn(5, 5, requires_grad=True)
        b = a + 2
        with self.assertRaises(RuntimeError):
            torch.autograd.backward([b], [None])

    def test_backward_twice_with_saved_values(self):
        b = torch.randn(3, requires_grad=True, dtype=torch.double)
        c = torch.zeros(3, dtype=torch.double)
        c[[1, 2]] = b[[1, 1]]
        c.backward(torch.tensor([1, 1, 1], dtype=torch.double))
        self.assertRaisesRegex(RuntimeError, 'Specify retain_graph=True',
                               lambda: c.backward(torch.tensor([1, 1, 1], dtype=torch.double)))

    def test_backward_twice_retained_graph_with_saved_values(self):
        b = torch.randn(3, requires_grad=True, dtype=torch.double)
        c = torch.zeros(3, dtype=torch.double)
        c[[1, 2]] = b[[1, 1]]
        c.backward(torch.tensor([1, 1, 1], dtype=torch.double), retain_graph=True)
        c.backward(torch.tensor([1, 1, 1], dtype=torch.double))

    def test_backward_twice_without_saved_values(self):
        b = torch.randn(3, requires_grad=True, dtype=torch.double)
        c = b + 1
        c.backward(torch.tensor([1, 1, 1], dtype=torch.double))
        c.backward(torch.tensor([1, 1, 1], dtype=torch.double))

    def test_backward_twice_retained_graph_without_saved_values(self):
        b = torch.randn(3, requires_grad=True, dtype=torch.double)
        c = torch.zeros(3, dtype=torch.double)
        c[[1, 2]] = b[[1, 1]]
        c.backward(torch.tensor([1, 1, 1], dtype=torch.double), retain_graph=True)
        c.backward(torch.tensor([1, 1, 1], dtype=torch.double))

    def test_next_functions(self):
        x = torch.randn(5, 5, requires_grad=True)
        y = torch.randn(5, 5, requires_grad=True)

        a = x + y
        self.assertIsNotNone(a.grad_fn)
        next_functions = a.grad_fn.next_functions
        self.assertEqual(len(next_functions), 2)
        self.assertIsInstance(next_functions[0][0], torch._C._functions.AccumulateGrad)
        self.assertEqual(next_functions[0][1], 0)
        self.assertIsInstance(next_functions[1][0], torch._C._functions.AccumulateGrad)
        self.assertEqual(next_functions[1][1], 0)

        b = a + 5
        next_functions = b.grad_fn.next_functions
        self.assertEqual(len(next_functions), 2)
        self.assertIs(next_functions[0][0], a.grad_fn)
        self.assertIs(next_functions[1][0], None)

    def test_inplace(self):
        x = torch.ones(5, 5, requires_grad=True)
        y = Variable(torch.ones(5, 5) * 4, requires_grad=True)

        z = x * y
        q = z + y
        w = z * y
        z.add_(2)
        # Add doesn't need it's inputs to do backward, so it shouldn't raise
        q.backward(torch.ones(5, 5), retain_graph=True)
        # Mul saves both inputs in forward, so it should raise
        self.assertRaises(RuntimeError, lambda: w.backward(torch.ones(5, 5)))

        z = x * y
        q = z * y
        r = z + y
        w = z.add_(y)
        # w is a the last expression, so this should succeed
        w.backward(torch.ones(5, 5), retain_graph=True)
        # r doesn't use the modified value in backward, so it should succeed
        r.backward(torch.ones(5, 5), retain_graph=True)
        # q uses dirty z, so it should raise
        self.assertRaises(RuntimeError, lambda: q.backward(torch.ones(5, 5)))

        with torch.no_grad():
            x.grad.zero_()
        m = x / 2
        z = m + y / 8
        q = z * y
        r = z + y
        prev_version = z._version
        w = z.exp_()
        self.assertNotEqual(z._version, prev_version)
        r.backward(torch.ones(5, 5), retain_graph=True)
        self.assertEqual(x.grad, torch.ones(5, 5) / 2)
        w.backward(torch.ones(5, 5), retain_graph=True)
        self.assertEqual(x.grad, torch.Tensor(5, 5).fill_((1 + math.e) / 2))
        self.assertRaises(RuntimeError, lambda: q.backward(torch.ones(5, 5)))

        leaf = torch.ones(5, 5, requires_grad=True)
        x = leaf.clone()
        x.add_(10)
        self.assertEqual(x, torch.ones(5, 5) * 11)
        # x should be still usable
        y = x + 2
        y.backward(torch.ones(5, 5))
        self.assertEqual(leaf.grad, torch.ones(5, 5))
        z = x * y
        x.add_(2)
        self.assertRaises(RuntimeError, lambda: z.backward(torch.ones(5, 5)))

    def test_mark_non_differentiable(self):
        class MyFunction(Function):
            @staticmethod
            def forward(ctx, input):
                output = input > 0
                ctx.mark_non_differentiable(output)
                return output

            @staticmethod
            def backward(ctx, grad_output):
                return (grad_output * 0).type(torch.DoubleTensor)

        x = torch.randn(5, 5, requires_grad=True)
        mask = MyFunction.apply(x)
        self.assertFalse(mask.requires_grad)
        y = x.masked_fill(mask, 0)
        y.sum().backward()

    def test_mark_non_differentiable_mixed(self):
        class MyFunction(Function):
            @staticmethod
            def forward(ctx, input):
                a = input + 1
                b = input + 2
                ctx.mark_non_differentiable(a)
                return a, b

            @staticmethod
            def backward(ctx, grad_a, grad_b):
                self.assertTrue((grad_a == 0).all())
                self.assertTrue((grad_b == 1).all())
                return grad_b

        x = torch.randn(5, 5, requires_grad=True)
        a, b = MyFunction.apply(x)
        self.assertFalse(a.requires_grad)
        self.assertTrue(b.requires_grad)
        b.sum().backward()
        self.assertEqual(x.grad, torch.ones(5, 5))

    def test_mark_non_differentiable_none(self):
        # This used to segfault because MyFunction would send back null
        # gradients to MulBackward, which is implemented in C++. C++
        # implemented functions expect incoming  grad_ouptuts to be non-null.
        class MyFunction(Function):
            @staticmethod
            def forward(ctx, input):
                output = input.clone()
                ctx.mark_non_differentiable(output)
                return output

            @staticmethod
            def backward(ctx, grad_output):
                return None

        x = torch.randn(5, 5, requires_grad=True)
        r = MyFunction.apply(x * x)
        (r * x).sum().backward()

    def test_return_duplicate(self):
        class DoubleDuplicate(Function):
            @staticmethod
            def forward(ctx, x):
                output = x * 2
                return output, output

            @staticmethod
            def backward(ctx, grad1, grad2):
                return grad1 * 2 + grad2 * 2

        def fn(x):
            a, b = DoubleDuplicate.apply(x)
            self.assertIs(a, b)
            return a + b

        x = torch.randn(5, 5, requires_grad=True)
        gradcheck(fn, [x])
        gradgradcheck(fn, [x])

    def test_return_duplicate_inplace(self):
        class DoubleInplace(Function):
            @staticmethod
            def forward(ctx, x):
                x.mul_(2)
                ctx.mark_dirty(x)
                return x, x

            @staticmethod
            def backward(ctx, grad1, grad2):
                return grad1 * 2 + grad2 * 2

        def inplace_fn(x):
            a, b = DoubleInplace.apply(x.clone())
            self.assertIs(a, b)
            return a + b

        x = torch.randn(5, 5, requires_grad=True)
        gradcheck(inplace_fn, [x])
        gradgradcheck(inplace_fn, [x])

        # Can't modify leaf variables in-place
        self.assertRaises(RuntimeError, lambda: InplaceFunction.apply(x))
        # Functions which modify views in-place must return only one output
        self.assertRaises(RuntimeError, lambda: InplaceFunction.apply(x.clone()[0]))

    @suppress_warnings
    def test_resize(self):
        x = torch.ones(2, 3)
        self.assertTrue(x.resize(3, 2).size() == (3, 2))

    def _test_setitem(self, size, index):
        x = torch.ones(*size, requires_grad=True)
        y = x + 2
        y_version = y._version
        y[index] = 2
        self.assertNotEqual(y._version, y_version)
        y.backward(torch.ones(*size))
        expected_grad = torch.ones(*size)
        expected_grad[index] = 0
        self.assertEqual(x.grad, expected_grad)

    def _test_setitem_tensor(self, size, index):
        x = torch.ones(*size, requires_grad=True)
        y = x + 2
        y_version = y._version
        value = x.new(x[index].size()).fill_(7)
        value.requires_grad = True
        y[index] = value
        self.assertNotEqual(y._version, y_version)
        y.backward(torch.ones(*size))
        expected_grad_input = torch.ones(*size)
        expected_grad_input[index] = 0
        self.assertEqual(x.grad, expected_grad_input)
        self.assertEqual(value.grad, torch.ones_like(value))

        # case when x broadcasts to as y[1]
        x = torch.randn(4, requires_grad=True)
        y = torch.zeros(2, 3, 4)
        y[1] = x
        y.backward(torch.randn(2, 3, 4))
        self.assertEqual(x.size(), x.grad.size())

    def test_setitem(self):
        self._test_setitem((5, 5), 1)
        self._test_setitem((5,), 1)
        self._test_setitem((1,), 0)
        self._test_setitem((10,), [[0, 4, 2]])
        self._test_setitem((5, 5), [[0, 4], [2, 2]])
        self._test_setitem((5, 5, 5), [slice(None), slice(None), [1, 3]])
        self._test_setitem((5, 5, 5), [slice(None), [1, 3], slice(None)])
        self._test_setitem((5, 5, 5), [[1, 3], slice(None), slice(None)])
        self._test_setitem((5, 5, 5), [slice(None), [2, 4], [1, 3]])
        self._test_setitem((5, 5, 5), [[1, 3], [2, 4], slice(None)])
        self._test_setitem_tensor((5, 5), 3)
        self._test_setitem_tensor((5, 5), [[0, 1], [1, 0]])
        self._test_setitem_tensor((5,), 3)
        self._test_setitem_tensor((5,), Variable(torch.LongTensor([3]), requires_grad=False).sum())
        self._test_setitem_tensor((5,), [[0, 1, 2, 3]])
        self._test_setitem_tensor((5, 5, 5), [slice(None), slice(None), [1, 3]])
        self._test_setitem_tensor((5, 5, 5), [slice(None), [1, 3], slice(None)])
        self._test_setitem_tensor((5, 5, 5), [[1, 3], slice(None), slice(None)])
        self._test_setitem_tensor((5, 5, 5), [slice(None), [2, 4], [1, 3]])
        self._test_setitem_tensor((5, 5, 5), [[1, 3], [2, 4], slice(None)])
        self._test_setitem_tensor((5, 5, 5), [Variable(torch.LongTensor([1,
                                              3]), requires_grad=False), [2, 4], slice(None)])

    def test_setitem_mask(self):
        mask = torch.BoolTensor(5, 5).bernoulli_()
        self._test_setitem((5, 5), Variable(mask))
        self._test_setitem((5,), Variable(mask[0]))
        self._test_setitem((1,), Variable(mask[0, 0:1]))
        self._test_setitem_tensor((5, 5), Variable(mask))
        self._test_setitem_tensor((5,), Variable(mask[0]))

    def test_select_sum(self):
        # both select and sum return Scalars in ATen; ensure they work together.
        x = torch.randn(10, requires_grad=True)

        def func(x):
            return x.select(0, 1).sum()

        gradcheck(func, [x])
        gradgradcheck(func, [x])

    def test_stack(self):
        x = torch.randn(10, 10, requires_grad=True)
        y = torch.randn(10, 10, requires_grad=True)
        z = torch.randn(10, 10, requires_grad=True)
        stacked = torch.stack([x, y, z], 0)
        grad = torch.randn(3, 10, 10)
        stacked.backward(grad)
        self.assertEqual(x.grad, grad[0])
        self.assertEqual(y.grad, grad[1])
        self.assertEqual(z.grad, grad[2])

    def test_unbind(self):
        stacked = torch.randn(3, 10, 10, requires_grad=True)
        x, y, z = stacked.unbind()
        grad = torch.randn(3, 10, 10)
        torch.autograd.backward([x, y, z], grad.unbind())
        self.assertEqual(stacked.grad, grad)
        # check that it works with only one gradient provided (#9977)
        for i in range(3):
            stacked = torch.randn(3, 10, 10, requires_grad=True)
            outs = stacked.unbind()
            gi = grad.unbind()[i]
            g, = torch.autograd.grad(outs[i], stacked, gi)
            g_expected = torch.stack([gi if j == i else torch.zeros_like(gi)
                                      for j in range(3)], dim=0)
            self.assertEqual(g, g_expected)

    def test_put(self):
        root = torch.randn(4, 5, requires_grad=True)
        values = torch.randn(6, requires_grad=True)
        idx = Variable(torch.LongTensor([1, 2, 3, -1, -2, -3]))

        def func(root, values):
            x = root.clone()
            x.put_(idx, values)
            return x

        gradcheck(func, [root, values])
        gradgradcheck(func, [root, values])

    def test_put_accumulate(self):
        root = torch.randn(4, 5, requires_grad=True)
        values = torch.randn(6, requires_grad=True)
        idx = Variable(torch.LongTensor([1, 2, 3, 1, 2, 3]))

        def func(root, values):
            x = root.clone()
            x.put_(idx, values, accumulate=True)
            return x

        gradcheck(func, [root, values])
        gradgradcheck(func, [root, values])

    def test_fill(self):
        root = torch.randn(4, 5, requires_grad=True)

        def func(root):
            x = root.clone()
            x.fill_(2)
            return x

        gradcheck(func, [root])
        gradgradcheck(func, [root])

    def test_unused_output(self):
        x = torch.randn(10, 10, requires_grad=True)
        outputs = x.chunk(5)
        o = outputs[2]
        o = o * 4 + 2
        o.sum().backward()
        expected_grad = torch.zeros(10, 10)
        expected_grad[4:6] = 4
        self.assertEqual(x.grad, expected_grad)

        with torch.no_grad():
            x.grad.zero_()
        grad_output = torch.randn(2, 10)
        outputs = x.chunk(5)
        outputs[0].backward(grad_output)
        expected_grad = torch.zeros(10, 10)
        expected_grad[:2] = grad_output
        self.assertEqual(x.grad, expected_grad)

    def _test_sparse_gather(self, size_x, size_ind, dim):
        x = torch.randn(size_x, requires_grad=True)
        if len(size_ind) > 0 and len(size_x) > 0:
            ind = torch.randint(x.size(dim), size_ind)
        else:
            ind = torch.zeros(size_ind, dtype=torch.int64)
        out = torch.gather(x, dim, ind, sparse_grad=False)
        grad = torch.rand_like(out)
        out.backward(grad)
        grad_dense = x.grad.clone()
        x.grad = None
        out = torch.gather(x, dim, ind, sparse_grad=True)
        out.backward(grad)
        self.assertEqual(grad_dense, x.grad.to_dense())

    def test_sparse_gather_dim0(self):
        self._test_sparse_gather((10, 10), (5, 10), 0)

    def test_sparse_gather_dim1(self):
        self._test_sparse_gather((10, 10, 5), (10, 5, 5), 1)

    def test_sparse_gather_dim_neg(self):
        self._test_sparse_gather((10, 10, 5), (10, 10, 2), -1)

    def test_sparse_gather_ind_scalar(self):
        self._test_sparse_gather((10,), (), 0)

    def test_sparse_gather_x_scalar(self):
        self._test_sparse_gather((), (2,), 0)

    def test_sparse_gather_both_scalar(self):
        self._test_sparse_gather((), (), 0)

    def test_gc_in_destructor(self):
        """
        Previously, if a Function destructor triggered a garbage collection,
        the Variable's tp_dealloc handler would get called twice leading to a
        segfault.
        """
        class CollectOnDelete(Function):
            def forward(self, x):
                return x

            def backward(self, grad_output):
                return grad_output

            def __del__(self):
                gc.collect()

        for _ in range(10):
            CollectOnDelete().forward(torch.randn(1, requires_grad=True)).backward()

    # Delete this test when legacy custom autograd functions are deleted.
    def test_naughty_legacy_variable_grad_fn(self):
        class Id(Function):
            def forward(self, x):
                return x

            def backward(self, grad_x):
                return grad_x

        self.assertRaises(RuntimeError, lambda: Variable(torch.zeros(1), _grad_fn=Id()))

    # Delete this test when legacy custom autograd functions are deleted.
    def test_naughty_legacy_function_backward_before_forward(self):
        class Id(Function):
            def forward(self, x):
                return x

            def backward(self, grad_x):
                return grad_x

        f = Id()
        self.assertRaises(RuntimeError, lambda: f._do_backward((torch.zeros(0), ), False))

    # Delete this test when legacy custom autograd functions are deleted.
    def test_naughty_legacy_function_early_access(self):
        class Id(Function):
            def forward(self, x):
                return x

            def backward(self, grad_x):
                return grad_x

        f = Id()
        # A legacy autograd function is not fully initialized until you actually
        # apply it.  That means a lot of accessors on them don't actually work.
        # Test that we properly error in this case.
        self.assertRaises(RuntimeError, lambda: f.register_hook(lambda x, y: None))
        self.assertRaises(RuntimeError, lambda: f.next_functions)
        self.assertRaises(RuntimeError, lambda: f.metadata)

    @unittest.expectedFailure
    def test_naughty_anomaly_access(self):
        class MyFunction(Function):
            @staticmethod
            def forward(ctx, x):
                return x

            @staticmethod
            def backward(ctx, g):
                return g

        x = torch.zeros(1, requires_grad=True)
        y = MyFunction.apply(x)
        y.backward()
        y.grad_fn.metadata
        g = y.grad_fn
        del y
        g.metadata  # this currently fails, but shouldn't

    def test_naughty_autograd_function_stashing_ctx(self):
        saved_ctx = []

        class Id(Function):
            @staticmethod
            def forward(ctx, x):
                ctx.save_for_backward(x)
                return x

            @staticmethod
            def backward(ctx, grad_x):
                saved_ctx.append(ctx)
                return ctx.saved_tensors

        p = torch.zeros(1, requires_grad=True)
        loss = Id.apply(p)
        loss.backward(retain_graph=True)
        del loss
        # At this point in time, it complains that the graph has been freed
        # (which indeed true, although a somewhat indirect way of stating the
        # problem).
        self.assertRaises(RuntimeError, lambda: saved_ctx[0].saved_tensors)

    def test_custom_autograd_repeated_grad_grad(self):
        # This test failed the equality check in PR #22983; it's an interesting
        # and different test case worth enshrining.  mult1 is not testing
        # anything that interesting, but mult2 is the interesting case.

        def mult1(x):
            return x.prod(dim=-1).prod(dim=-1)

        class Mult(torch.autograd.Function):
            @staticmethod
            def forward(ctx, x):
                y = mult1(x)
                ctx.save_for_backward(x, y)
                return y

            @staticmethod
            def backward(ctx, grad_output):
                x, y = ctx.saved_tensors
                return (grad_output * y)[:, None, None] / x

        mult2 = Mult.apply

        def check_gradgrad_repeated(x, y):
            gy, = torch.autograd.grad(y[0], x, create_graph=True)
            ggy_1, = torch.autograd.grad(gy[0, 0, 0], x, retain_graph=True)
            gy, = torch.autograd.grad(y[0], x, create_graph=True)
            ggy_2, = torch.autograd.grad(gy[0, 0, 0], x, retain_graph=True)
            self.assertEqual(ggy_1[0, 0, 1], ggy_2[0, 0, 1])

        x = torch.ones(2, 4, 4).requires_grad_()
        check_gradgrad_repeated(x, mult1(x))
        check_gradgrad_repeated(x, mult2(x))

    def test_custom_autograd_no_early_free(self):
        # This test failed complaining that buffers had already been freed
        # prior to #22983.  Also pretty interesting test case.
        class Double(torch.autograd.Function):
            @staticmethod
            def forward(ctx, x):
                y = x ** 2
                ctx.save_for_backward(x, y)
                return y

            @staticmethod
            def backward(ctx, grad_output):
                x, _ = ctx.saved_tensors
                return grad_output * 2 * x

        # this is equivalent, but uses the output of .forward() in .backward()
        class Double2(Double):
            @staticmethod
            def backward(ctx, grad_output):
                x, y = ctx.saved_tensors
                return grad_output * 2 * y / x

        double = Double.apply
        double2 = Double2.apply

        x = torch.tensor(2).double().requires_grad_()

        self.assertTrue(torch.autograd.gradcheck(double, x))
        self.assertTrue(torch.autograd.gradgradcheck(double, x))
        self.assertTrue(torch.autograd.gradcheck(double2, x))
        self.assertTrue(torch.autograd.gradgradcheck(double2, x))

        y = double(x)
        torch.autograd.grad(y, x, create_graph=True)
        torch.autograd.grad(y, x)

        y = double2(x)
        torch.autograd.grad(y, x, create_graph=True)
        torch.autograd.grad(y, x)  # should not error!

    def test_detach(self):
        x = torch.randn(10, 10, requires_grad=True)
        y = x + 2
        y = y.detach()
        z = y * 4 + 2
        self.assertFalse(y.requires_grad)
        self.assertFalse(z.requires_grad)

        x = torch.randn(10, 10, requires_grad=True)
        y = x * 2
        y = y.detach()
        self.assertFalse(y.requires_grad)
        self.assertIsNone(y.grad_fn)
        z = x + y
        z.sum().backward()
        # This is an incorrect gradient, but we assume that's what the user
        # wanted. detach() is an advanced option.
        self.assertEqual(x.grad, torch.ones(10, 10))

        # in-place detach
        x = torch.randn(10, 10, requires_grad=True)
        y = torch.randn(10, 10, requires_grad=True)
        a = x * 2
        (y + a).sum().backward(retain_graph=True)
        a.detach_()
        self.assertFalse(a.requires_grad)
        (y + a).sum().backward()  # this won't backprop to x
        self.assertEqual(x.grad, torch.ones(10, 10) * 2)
        self.assertEqual(y.grad, torch.ones(10, 10) * 2)

        # in-place deatch on a view raises an exception
        view = x.narrow(0, 1, 4)
        self.assertRaisesRegex(RuntimeError, 'view', lambda: view.detach_())

    def test_detach_base(self):
        "detaching base does not detach view"
        x = torch.randn(10, 10, requires_grad=True)
        view = x.narrow(0, 1, 4)
        x.detach_()
        self.assertFalse(x.requires_grad)
        self.assertTrue(view.requires_grad)
        self.assertIsNotNone(view.grad_fn)
        self.assertIs(view._base, x)

    def _test_type_conversion_backward(self, t, ):
        fvar = Variable(t(torch.randn(5, 5).float()), requires_grad=True)
        fvar.double().sum().backward()
        self.assertEqual(fvar.grad, torch.ones_like(fvar))
        self.assertEqual(type(fvar.grad), type(fvar))
        dvar = Variable(t(torch.randn(5, 5).double()), requires_grad=True)
        dvar.float().sum().backward()
        self.assertEqual(dvar.grad, torch.ones_like(dvar))
        self.assertEqual(type(dvar.grad), type(dvar))

    def test_type_conversions(self):
        x = torch.randn(5, 5)
        self.assertIsInstance(x.float(), torch.FloatTensor)
        self.assertIsInstance(x.int(), torch.IntTensor)
        if torch.cuda.is_available():
            self.assertIsInstance(x.float().cuda(), torch.cuda.FloatTensor)
            self.assertIsInstance(x.int().cuda(), torch.cuda.IntTensor)
            self.assertIsInstance(x.int().cuda().cpu(), torch.IntTensor)
            if torch.cuda.device_count() >= 2:
                x2 = x.float().cuda(1)
                self.assertIsInstance(x2, torch.cuda.FloatTensor)
                self.assertIs(x2.get_device(), 1)
                x2 = x.float().cuda()
                self.assertIsInstance(x2, torch.cuda.FloatTensor)
                self.assertIs(x2.get_device(), 0)
                x2 = x2.cuda(1)
                self.assertIsInstance(x2, torch.cuda.FloatTensor)
                self.assertIs(x2.get_device(), 1)
                y = Variable(torch.randn(5).cuda(1), requires_grad=True)
                y.cpu().sum().backward()
                self.assertIs(y.grad.get_device(), 1)
                self.assertIs(y.long().get_device(), 1)

        for t in [torch.DoubleTensor, torch.FloatTensor, torch.IntTensor, torch.ByteTensor]:
            for y_var in (True, False):
                y = torch.randint(5, (5, 5), dtype=t.dtype)
                y = Variable(y) if y_var else y
                self.assertIsInstance(x.type(t), t)
                self.assertIsInstance(x.type_as(y), t)
                # TODO: t.dtype should work
                t_dtype = t().dtype
                self.assertIsInstance(x.type(t_dtype), t)
                self.assertIs(t_dtype, x.type(t_dtype).dtype)
                self.assertEqual(y.data_ptr(), y.type(t).data_ptr())
                if torch.cuda.is_available():
                    for x_cuda in (True, False):
                        for y_cuda in (True, False):
                            x_c = x.cuda() if x_cuda else x
                            y_c = y.cuda() if y_cuda else y
                            _, y_type = y_c.type().rsplit('.', 1)
                            y_typestr = ('torch.cuda.' if y_cuda else 'torch.') + y_type
                            self.assertEqual(y_c.type(), x_c.type(y_typestr).type())
                            self.assertIs(y_c.dtype, x_c.type(y_c.dtype).dtype)
                            self.assertEqual(y_c.data_ptr(), y_c.cuda().data_ptr() if y_cuda else y_c.data_ptr())

        self._test_type_conversion_backward(lambda x: x)
        if torch.cuda.is_available():
            self._test_type_conversion_backward(lambda x: x.cuda())
            if torch.cuda.device_count() >= 2:
                # one of these has to be the non-default device
                self._test_type_conversion_backward(lambda x: x.cuda(0))
                self._test_type_conversion_backward(lambda x: x.cuda(1))

    def test_isolated_node(self):
        x = torch.randn(5, 5, requires_grad=True)
        y = torch.randn(5, 5, requires_grad=True)

        a = x + y
        b = torch.max(a, 1, True)[1].repeat(1, 5).double()
        o = (b + a).sum()
        o.backward()

    def test_shape(self):
        x = torch.randn(3, 4)
        self.assertEqual(2, len(x.shape))
        self.assertEqual(x.shape[0], 3)
        self.assertEqual(x.shape[1], 4)

    def test_numpy_requires_grad(self):
        x = torch.randn(2, 2, requires_grad=True)
        self.assertRaisesRegex(RuntimeError, 'requires grad', lambda: x.numpy())

    def test_return_leaf(self):
        class Identity(Function):
            @staticmethod
            def forward(ctx, a, b):
                return a, a + b

            @staticmethod
            def backward(ctx, grad_a, grad_b):
                return grad_a + grad_b, grad_b

        hook_called = [False]
        x = torch.randn(5, 5, requires_grad=True)
        y = torch.randn(5, 5, requires_grad=True)

        q, p = Identity.apply(x, y)

        # Make sure hooks only receive grad from usage of q, not x.
        def hook(grad):
            hook_called[0] = True
            self.assertEqual(grad, torch.ones(5, 5))

        q.register_hook(hook)
        (q + p + x).sum().backward()
        self.assertEqual(x.grad, torch.ones(5, 5) * 3)
        self.assertEqual(y.grad, torch.ones(5, 5))
        self.assertTrue(hook_called[0])

    def test_return_leaf_inplace(self):
        class Inplace(InplaceFunction):
            @staticmethod
            def forward(ctx, a, b):
                ctx.mark_dirty(a)
                return a.add_(b), b + 2

            @staticmethod
            def backward(ctx, grad_a, grad_b):
                return grad_a, grad_a + grad_b

        x = torch.randn(5, 5)
        y = torch.randn(5, 5, requires_grad=True)

        fn = Inplace(True)
        q, p = fn.apply(x, y)
        self.assertIs(q, x)
        self.assertIs(q.grad_fn.__class__, fn._backward_cls)
        self.assertTrue(q.requires_grad)
        q.sum().backward()
        self.assertEqual(y.grad, torch.ones(5, 5))

    def test_leaf_assignment(self):
        x = torch.randn(5, 5)
        y = torch.randn(5, requires_grad=True)
        z = torch.randn(5, requires_grad=True)

        x[0] = y
        x[1] = 2 * z
        self.assertTrue(x.requires_grad)
        self.assertIsNot(x.grad_fn, None)
        x.sum().backward()
        self.assertEqual(y.grad, torch.ones(5))
        self.assertEqual(z.grad, torch.ones(5) * 2)

    def test_no_grad_assignment(self):
        x = torch.randn(5, 5, requires_grad=True)
        y = torch.randn(5)
        with torch.no_grad():
            x[0] = y

        self.assertTrue(x.requires_grad)
        self.assertIsNone(x.grad_fn)

    def test_no_grad_modifies_version(self):
        x = torch.randn(5, requires_grad=True)
        y = torch.randn(5, requires_grad=True)
        z = (x * y).sum()
        with torch.no_grad():
            x *= 2
        self.assertRaisesRegex(RuntimeError, 'modified by an inplace operation',
                               lambda: z.backward())

    def test_no_grad_input(self):
        class MyFunction(Function):
            @staticmethod
            def forward(self, x):
                return x

            @staticmethod
            def backward(self, grad_output):
                return grad_output

        x = torch.randn(5, requires_grad=True)
        with torch.no_grad():
            y = MyFunction.apply(x)

        self.assertTrue(x.requires_grad)
        self.assertIsNone(y.grad_fn)

    def test_backward_copy(self):
        # This tests checks backward engine for a very subtle bug that appreared
        # in one of the initial versions of autograd. Gradients tensors were
        # simply stored in lists while the function waited for all its gradients
        # to be computed. However, sometimes an output was used multiple times,
        # so the gradients needed to be summed. Engine used to keep a need_copy
        # set of tensors that will need a clone upon next addition and removed
        # them from the set as soon as the clone was performed. However, this
        # could lead to incorrect results if the same gradient tensor was
        # buffered in three places in the graph:
        # 1. When accumulating gradients in one of these places it was cloned
        #    and removed from need_copy set.
        # 2. When accumulating in second place, it wasn't in the need_copy set,
        #    so the gradients were simply accumulated in-place (which already
        #    modified the grad in 3rd place)
        # 3. When accumulating in the third place, it wasn't in the need_copy set
        #    as well, so the incoming gradient was summed in-place, yielding
        #    incorrect results in all functions, except the first one.
        x = torch.ones(5, 5, requires_grad=True)
        y = torch.ones(5, 5, requires_grad=True)
        # Simulate that we're in the middle of the graph
        a = x + 2
        b = y + 2
        c = x + 2
        # This op will just return grad_output two times in backward
        add1 = a + b
        add2 = add1 + c
        # Simulate a long branch, so grad_output will get buffered.
        for _ in range(4):
            a = a * 2
            b = b * 2
            c = c * 2
        branch = a + b + c
        out = add2 + branch
        # expected gradients are:
        # for x: 34 (16 from final a, 16 from final c, 2 from add2)
        # for y: 17 (16 from final b, 1 from add2)
        grad_output = torch.ones(5, 5)
        out.backward(grad_output)
        self.assertEqual(x.grad, torch.ones(5, 5) * 34)
        self.assertEqual(y.grad, torch.ones(5, 5) * 17)

    def test_save_none_for_backward(self):
        test_case = self

        class MyFn(Function):
            @staticmethod
            def forward(ctx, input):
                ctx.save_for_backward(None, input, None)
                return input * input

            @staticmethod
            def backward(ctx, grad_output):
                n1, input, n2 = ctx.saved_tensors
                test_case.assertIsNone(n1)
                test_case.assertIsNone(n2)
                return 2 * input * grad_output

        x = torch.randn(5, 5, requires_grad=True)
        y = MyFn.apply(x)
        y.sum().backward()
        self.assertEqual(x.grad, 2 * x)

    def test_too_many_grads(self):
        class MyFn(Function):
            @staticmethod
            def forward(ctx, input):
                return input

            @staticmethod
            def backward(ctx, grad_output):
                return grad_output, None, None

        x = torch.randn(5, 5, requires_grad=True)
        y = MyFn.apply(x)
        y.sum().backward()
        self.assertEqual(x.grad, torch.ones_like(x))

    def test_pickle(self):
        x = torch.randn(10, 10, requires_grad=True)
        y = torch.randn(10, 10, requires_grad=False)

        def assert_strict_equal(var1, var2):
            self.assertEqual(var1, var2)
            self.assertEqual(var1.requires_grad, var2.requires_grad)

        serialized = [pickle.dumps([x, y], protocol=p) for p in range(3)]
        for dump in serialized:
            xc, yc = pickle.loads(dump)
            assert_strict_equal(xc, x)
            assert_strict_equal(yc, y)

    def test_dep_nograd(self):
        class F1(Function):
            @staticmethod
            def forward(ctx, input):
                out = torch.randn(input.size())
                ctx.mark_non_differentiable(out)
                return input, out

            @staticmethod
            def backward(ctx, grad_output, ignored):
                return grad_output

        class F2(Function):
            @staticmethod
            def forward(ctx, input, ignored):
                return input

            @staticmethod
            def backward(ctx, grad_output):
                return grad_output, None

        x = torch.randn(5, requires_grad=True)
        a, b = F1.apply(x)
        b = b + 1  # separate F1 from F2 by another op
        self.assertTrue(a.requires_grad)
        self.assertFalse(b.requires_grad)
        c = F2.apply(a, b)
        c.backward(torch.ones(c.size()))
        self.assertEqual(x.grad, torch.ones(x.size()))

    def test_set_grad_enabled(self):
        x = torch.tensor([1.], requires_grad=True)
        with torch.set_grad_enabled(False):
            y = x * 2
        self.assertFalse(y.requires_grad)
        with torch.set_grad_enabled(True):
            y = x * 2
        self.assertTrue(y.requires_grad)
        with torch.set_grad_enabled(False):
            torch.set_grad_enabled(True)
            y = x * 2
        self.assertTrue(y.requires_grad)

    def test_simple_reentrant(self):
        y_data = torch.randn(2, 2)

        class Reenter(Function):
            @staticmethod
            def forward(ctx, x):
                with torch.enable_grad():
                    ctx.x = Variable(x, requires_grad=True)
                    ctx.y = Variable(y_data, requires_grad=True)
                    ctx.output_var = ctx.x * ctx.y
                return ctx.output_var.detach()

            @staticmethod
            def backward(ctx, grad_output):
                with torch.enable_grad():
                    ctx.output_var.sum().backward()
                return ctx.x.grad * grad_output

        # Reentrant starts on CPU thread, finishs on GPU thread
        x = torch.randn(2, 2, requires_grad=True)
        out = Reenter.apply(x)
        out.sum().backward()
        self.assertEqual(x.grad, y_data)

    def test_reentrant_child_error(self):
        # Parent graph.
        a = torch.rand(3, 3, requires_grad=True)
        c = a * a

        # Reentrant child graph.
        b = torch.rand(3, 3, requires_grad=True)
        e = b * b
        f = TestAutograd.SimulateBackwardError.apply(e)
        reentrant_root = f.sum()

        class ReentrantFunc(Function):

            @staticmethod
            def forward(ctx, inp):
                return inp.clone()

            @staticmethod
            def backward(ctx, grad):
                # Reentrant backward in child will throw an error.
                reentrant_root.backward()
                return grad

        d = ReentrantFunc.apply(c)
        with self.assertRaisesRegex(RuntimeError, 'Simulate error'):
            d.sum().backward()

    def test_broadcast_tensors(self):
        f_args_variable = (torch.randn(3, requires_grad=True),
                           torch.randn(1, 2, 1, requires_grad=True),
                           torch.randn(1, 1, requires_grad=True),
                           torch.randn(5, 1, 1, requires_grad=True))
        f_args_tensor = deepcopy(unpack_variables(f_args_variable))
        run_functional_checks(self, "test_broadcast_tensors", "broadcast",
                              lambda a, b, c, d: torch.broadcast_tensors(a, b, c, d),
                              True, f_args_variable, f_args_tensor)

    def test_cat(self):
        f_args_variable = (torch.randn(1, S, S, requires_grad=True),
                           torch.randn(2, S, S, requires_grad=True),
                           torch.randn(3, S, S, requires_grad=True),
                           0)
        f_args_tensor = deepcopy(unpack_variables(f_args_variable))
        run_functional_checks(self, "test_cat", "cat",
                              lambda a, b, c, dim: torch.cat((a, b, c), dim),
                              True, f_args_variable, f_args_tensor)

    def test_cat_negdim_1(self):
        f_args_variable = (torch.randn(S, S, 1, requires_grad=True),
                           torch.randn(S, S, 2, requires_grad=True),
                           torch.randn(S, S, 3, requires_grad=True),
                           -1)
        f_args_tensor = deepcopy(unpack_variables(f_args_variable))
        run_functional_checks(self, "test_cat_negdim_1", "cat",
                              lambda a, b, c, dim: torch.cat((a, b, c), dim),
                              True, f_args_variable, f_args_tensor)

    def test_cat_negdim_2(self):
        f_args_variable = (torch.randn(S, 1, S, requires_grad=True),
                           torch.randn(S, 2, S, requires_grad=True),
                           torch.randn(S, 3, S, requires_grad=True),
                           -2)
        f_args_tensor = deepcopy(unpack_variables(f_args_variable))
        run_functional_checks(self, "test_cat_negdim_2", "cat",
                              lambda a, b, c, dim: torch.cat((a, b, c), dim),
                              True, f_args_variable, f_args_tensor)

    def test_cat_empty_legacy(self):
        f_args_variable = (torch.randn(0, requires_grad=True),
                           torch.randn(S, S, requires_grad=True))
        # gradgradcheck doesn't work, probably because legacy size tracking is wrong somewhere,
        # hence False passed below, but gradcheck checked explicitly.
        f_args_tensor = deepcopy(unpack_variables(f_args_variable))
        run_functional_checks(self, "test_cat_empty_legacy", "cat",
                              lambda a, b: torch.cat((a, b)),
                              False, f_args_variable, f_args_tensor)
        self.assertTrue(gradcheck(lambda a, b: torch.cat((a, b)), f_args_variable, eps=1e-6, atol=PRECISION))

    def test_cat_empty(self):
        f_args_variable = (torch.randn(0, S, requires_grad=True),
                           torch.randn(S, S, requires_grad=True))
        f_args_tensor = deepcopy(unpack_variables(f_args_variable))
        run_functional_checks(self, "test_cat_empty", "cat",
                              lambda a, b: torch.cat((a, b)),
                              True, f_args_variable, f_args_tensor)

    def test_trapz(self):
        f_args_variable = (torch.randn(2, 3, requires_grad=True),
                           torch.tensor([[1.0, 2.0, 5.5], [2.3, 0.5, 6.2]], requires_grad=True))
        f_args_tensor = deepcopy(unpack_variables(f_args_variable))
        run_functional_checks(self, "test_trapz", "trapz",
                              lambda y, x: torch.trapz(y, x),
                              True, f_args_variable, f_args_tensor)


    def test_var_mean_differentiable(self):
        dim = [2, 4]
        keepdim = False
        input1 = torch.randn(3, 4, 5, 6, 2, 3, requires_grad=True)
        input2 = deepcopy(input1)
        var1, mean1 = torch.var_mean(input1, dim=dim, keepdim=keepdim)
        var2 = input2.var(dim=dim, keepdim=keepdim)
        mean2 = input2.mean(dim=dim, keepdim=keepdim)
        grad = torch.randn(3, 4, 6, 3, requires_grad=True)

        r1 = var1 * var1 * mean1 * mean1
        r2 = var2 * var2 * mean2 * mean2
        self.assertTrue(torch.allclose(r1, r2, rtol=0.01, atol=0.0))

        torch.autograd.backward(r1, grad)
        torch.autograd.backward(r2, grad)
        self.assertTrue(torch.allclose(input1.grad, input2.grad, rtol=0.01, atol=0.0))

    @skipIfNoLapack
    def test_cholesky(self):
        def func(root, upper):
            x = torch.matmul(root, root.transpose(-1, -2)) + 1e-05
            return torch.cholesky(x, upper)

        def run_test(upper, dims):
            root = torch.rand(*dims, requires_grad=True)

            gradcheck(func, [root, upper])
            gradgradcheck(func, [root, upper])

            root = random_symmetric_pd_matrix(dims[-1], *dims[:-2]).requires_grad_()
            chol = root.cholesky().sum().backward()
            self.assertEqual(root.grad, root.grad.transpose(-1, -2))  # Check the gradient is symmetric

        for upper, dims in product([True, False], [(3, 3), (4, 3, 2, 2)]):
            run_test(upper, dims)
            run_test(upper, dims)

    @skipIfNoLapack
    def test_cholesky_solve(self):
        def _test_with_size(A_dims, B_dims, upper):
            root = torch.rand(*A_dims).requires_grad_()
            b = torch.rand(*B_dims).requires_grad_()

            def func(root, b, upper):
                if upper:
                    A = root.triu()
                else:
                    A = root.tril()
                return torch.cholesky_solve(b, A, upper)

            gradcheck(func, [root, b, upper])
            gradgradcheck(func, [root, b, upper])

        for (a_size, b_size), upper in product([((3, 3), (3, 4)), ((3, 3), (3, 2)),
                                                ((2, 3, 3), (2, 3, 4)), ((2, 3, 3), (2, 3, 2))],
                                               [True, False]):
            _test_with_size(a_size, b_size, upper)

    @skipIfNoLapack
    def test_eig(self):
        def func(B):
            return torch.eig(B, eigenvectors=True)

        def func_eigvals(B):
            return torch.eig(B, eigenvectors=True)[0]

        def func_eigvecs(B):
            return torch.eig(B, eigenvectors=True)[1]

        def run_test(dims):
            # The backward operation for eig only works for real eigenvalues,
            # so the matrix should be B = U^{-1}*A*U where A is a random
            # symmetric matrix and U is a random full-rank matrix.
            # Slight change to the matrix should not make the eigenvalues
            # complex, so we apply requires_grad_ to B, not A and U

            A = random_symmetric_matrix(dims[-1], *dims[:-2])
            U = torch.rand(*dims)
            Uinv = torch.inverse(U)
            B = torch.matmul(Uinv, torch.matmul(A, U)).requires_grad_()

            gradcheck(func, [B])
            gradgradcheck(func, [B])
            gradcheck(func_eigvals, [B])
            gradgradcheck(func_eigvals, [B])
            gradcheck(func_eigvecs, [B])
            gradgradcheck(func_eigvecs, [B])

        for dims in [(3, 3), (5, 5)]:
            run_test(dims)

    @skipIfNoLapack
    def test_symeig(self):
        def func(root, upper):
            x = 0.5 * (root + root.transpose(-2, -1))
            return torch.symeig(x, eigenvectors=True, upper=upper)

        def run_test(upper, dims):
            root = torch.rand(*dims, requires_grad=True)

            gradcheck(func, [root, upper])
            gradgradcheck(func, [root, upper])

            root = random_symmetric_matrix(dims[-1], *dims[:-2]).requires_grad_()
            w, v = root.symeig(eigenvectors=True)
            (w.sum() + v.sum()).backward()
            self.assertEqual(root.grad, root.grad.transpose(-1, -2))  # Check the gradient is symmetric

        for upper, dims in product([True, False], [(3, 3), (5, 3, 3), (4, 3, 2, 2)]):
            run_test(upper, dims)

    @skipIfNoLapack
    def test_cholesky_inverse(self):
        def _test_with_size(upper, dims):
            # We require to create a Cholesky factor which requires that the diagonal elements are positive.
            # Initializing too small values for the diagonal elements could cause issues when being perturbed
            # to obtain the numerical Jacobian, thereby leading to inconsistent gradcheck
            A = torch.randn(*dims)
            A.diagonal().uniform_(0.1, 5.0)
            A.requires_grad_()

            def func(A, upper):
                if upper:
                    root = A.triu()
                else:
                    root = A.tril()
                return torch.cholesky_inverse(root, upper)

            gradcheck(func, [A, upper])
            gradgradcheck(func, [A, upper])

        for upper, dims in product([True, False], [(3, 3), (5, 5)]):
            _test_with_size(upper, dims)

    @skipIfNoLapack
    def test_triangular_solve(self):
        def _test_with_size(A_dims, B_dims):
            A = torch.rand(*A_dims).requires_grad_()
            b = torch.rand(*B_dims).requires_grad_()

            for upper, transpose, unitriangular in product((True, False), repeat=3):
                def func(A, b):
                    return torch.triangular_solve(b, A, upper, transpose, unitriangular)

                gradcheck(func, [A, b])
                gradgradcheck(func, [A, b])

        _test_with_size((3, 3), (3, 4))
        _test_with_size((3, 3), (3, 2))
        _test_with_size((2, 3, 3), (2, 3, 4))
        _test_with_size((2, 3, 3), (2, 3, 2))

    @unittest.skipIf(not TEST_MKL, "PyTorch is built without MKL support")
    def test_fft_ifft_rfft_irfft(self):
        def _test_complex(sizes, signal_ndim):
            x = torch.randn(sizes, requires_grad=True, dtype=torch.double)

            for normalized in (True, False):
                def fft(x):
                    return x.fft(signal_ndim, normalized=normalized)

                gradcheck(fft, [x])
                gradgradcheck(fft, [x], gen_non_contig_grad_outputs=True)

                def ifft(fx):
                    return fx.ifft(signal_ndim, normalized=normalized)

                # Use output of fft(x) for inverse fft, due to symmetry requirements
                fx = fft(x).detach()
                fx.requires_grad = True
                gradcheck(ifft, [fx])
                gradgradcheck(ifft, [fx], gen_non_contig_grad_outputs=True)

        def _test_real(sizes, signal_ndim):
            x = torch.randn(sizes, requires_grad=True, dtype=torch.double)
            if x.dim() == signal_ndim:
                start_dim = 0
            else:
                start_dim = 1
            signal_sizes = x.size()[start_dim:start_dim + signal_ndim]

            for normalized, onesided in product((True, False), repeat=2):
                def rfft(x):
                    return x.rfft(signal_ndim, normalized=normalized, onesided=onesided)

                gradcheck(rfft, [x])
                gradgradcheck(rfft, [x], gen_non_contig_grad_outputs=True)

                # Generally speaking, irfft itself won't and can't pass the
                # current gradcheck as it assumes the input follows conjugate
                # symmetry, an requirement that is never true with our point
                # numerical Jacobian estimate. Without input symmtry, irfft's
                # behavior is undefined.
                #
                # Even onesided results can't remove all redundancy. For
                # example, consider the .select(last_signal_dim, 0) slice.
                # It is entirely represented in the onesided results (except
                # for 1D), and will be reflected onto itself!
                #
                # So only 1D onesided irfft should pass grad check as it is
                # guaranteed that the input has no symmetrical values.
                #
                # In other cases, we test a function that first uses rfft to
                # generate a tensor that follows the conjugate symmetry irfft
                # expects, and then feeds it into irfft. Since rfft is already
                # tested above, we thereby verify the correctness of irfft.
                if signal_ndim == 1 and onesided:
                    def irfft(fx):
                        return fx.irfft(signal_ndim, normalized=normalized,
                                        onesided=onesided, signal_sizes=signal_sizes)

                    # Use output of rfft(x) for inverse rfft, due to symmetry requirements
                    fx = rfft(x).detach()
                    fx.requires_grad = True
                    gradcheck(irfft, [fx])
                    gradgradcheck(irfft, [fx], gen_non_contig_grad_outputs=True)
                else:
                    # Test this function: f(x) = ifft(rfft(x) + rfft(z)), where
                    # z is some fixed tensor of same size as x. rfft(z) term is
                    # needed because otherwise f becomes identity.
                    z = torch.randn(sizes, dtype=torch.double)
                    fz = z.rfft(signal_ndim, normalized=normalized, onesided=onesided)

                    def rfft_irfft(x):
                        fx = x.rfft(signal_ndim, normalized=normalized, onesided=onesided)
                        y = fx + fz
                        return y.irfft(signal_ndim, normalized=normalized,
                                       onesided=onesided, signal_sizes=signal_sizes)

                    gradcheck(rfft_irfft, [x])
                    gradgradcheck(rfft_irfft, [x], gen_non_contig_grad_outputs=True)

        _test_real((2, 10), 1)
        _test_real((2, 3, 4), 2)
        _test_real((2, 3, 4, 3), 3)

        _test_complex((2, 2, 10, 2), 1)
        _test_complex((1, 2, 3, 4, 2), 2)
        _test_complex((2, 1, 3, 4, 3, 2), 3)

    def test_gradcheck_fail_when_no_differentiable_outputs_and_num_grad_not_zero(self):
        def autograd_fn(input):
            output = torch.detach(input)
            self.assertFalse(output.requires_grad)
            return output

        f_args_variable = torch.ones(S, S, requires_grad=True)
        self.assertRaisesRegex(RuntimeError, 'Numerical gradient for function expected to be zero',
                               lambda: gradcheck(autograd_fn, f_args_variable, eps=1e-6, atol=PRECISION))

    def test_variable_traverse(self):
        def get_out_and_unrefed_cycle():
            inp = torch.randn(10, requires_grad=True)
            tmp = inp.view(10, 1)
            out = tmp.view(10)

            # Create a reference cycle that contains an
            # intermediary Variable in the graph
            my_list = []
            my_list.append(tmp)
            my_list.append(my_list)

            return out

        out = get_out_and_unrefed_cycle()
        gc.collect()
        # This will segfault if things have been erroneously released
        out.backward(torch.randn(out.size()))

    def test_norm_subgradient(self):
        def run_test(input_size, norm_deg):
            input = torch.zeros(*input_size, requires_grad=True)
            input.norm(norm_deg).backward()
            self.assertEqual(input.grad.abs().sum(), 0)

        run_test((10,), 2)
        run_test((10, 10), 2)
        run_test((10,), 3)
        run_test((10,), 1)
        run_test((10,), 1.5)

    def test_pow_zero_tensor_gradient(self):
        def run_test(input_size, exponent):
            input = torch.zeros(*input_size, requires_grad=True)
            input.pow(exponent).sum().backward()
            self.assertEqual(input.grad.abs().sum(), 0)

        run_test((10,), torch.zeros(10))
        run_test((10, 10), torch.zeros(10, 10))
        run_test((10,), 0)

    def test_pow_scalar_base(self):
        a = torch.arange(1, 13, dtype=torch.double).view(3, 4).requires_grad_()
        gradcheck(lambda a: torch.pow(2, a), (a,))

    @skipIfNoLapack
    def test_pinverse(self):
        # Why is pinverse tested this way, and not ordinarily as other linear algebra methods?
        # 1. Pseudo-inverses are not generally continuous, which means that they are not differentiable
        # 2. Derivatives for pseudo-inverses exist typically for constant rank (Golub et al, 1973)
        # 3. This method creates two orthogonal matrices, and a constructs a test case with large
        #    singular values (given by x to the function).
        # 4. This will ensure that small perturbations don't affect the rank of matrix, in which case
        #    a derivative exists.
        # 5. This test exists since pinverse is implemented using SVD, and is hence a backpropable method
        m, n = 5, 10
        U = torch.randn(n, m).qr()[0].t()  # Orthogonal with dimensions m x n
        V = torch.randn(n, m).qr()[0].t()  # Orthogonal with dimensions m x n

        def func(x):
            S = torch.cat([x, torch.zeros(n - m)], 0)
            M = U.mm(torch.diag(S)).mm(V.t())
            return M.pinverse()

        gradcheck(func, [torch.rand(m).add_(1).requires_grad_()])
        gradcheck(func, [torch.rand(m).add_(10).requires_grad_()])
        gradgradcheck(func, [torch.rand(m).add_(1).requires_grad_()])
        gradgradcheck(func, [torch.rand(m).add_(10).requires_grad_()])

    def test_chain_matmul(self):
        def gen_matrices(p):
            matrices = []
            for (pi, pi_1) in zip(p[:-1], p[1:]):
                matrices.append(torch.randn(pi, pi_1).requires_grad_())
            return matrices

        gradcheck(torch.chain_matmul, gen_matrices([5, 10, 15, 5]))
        gradcheck(torch.chain_matmul, gen_matrices([3, 5, 2, 6]))
        gradcheck(torch.chain_matmul, gen_matrices([6, 2, 4, 8, 10]))
        gradgradcheck(torch.chain_matmul, gen_matrices([5, 10, 15, 5]))
        gradgradcheck(torch.chain_matmul, gen_matrices([3, 5, 2, 6]))
        gradgradcheck(torch.chain_matmul, gen_matrices([6, 2, 4, 8, 10]))

    @unittest.skipIf(IS_WINDOWS, """File open permission error on Windows,
            https://github.com/pytorch/pytorch/issues/34086""")
    def test_profiler_tracing(self):
        t1, t2 = torch.ones(1), torch.ones(1)
        with torch.autograd.profiler.profile() as prof:
            torch.add(t1, t2)

        with tempfile.NamedTemporaryFile(mode="w+") as f:
            prof.export_chrome_trace(f.name)
            # read the trace and expect valid json
            # if the JSON generated by export_chrome_trace is not valid, this will throw and fail the test.
            json.load(f)

        # Same test but for cuda.
        if not torch.cuda.is_available():
            return

        device = torch.device("cuda:0")
        t1, t2 = torch.ones(1, device=device), torch.ones(1, device=device)
        with torch.autograd.profiler.profile(use_cuda=True) as prof:
            torch.add(t1, t2)

        with tempfile.NamedTemporaryFile(mode="w+") as f:
            prof.export_chrome_trace(f.name)
            # Now validate the json
            json.load(f)

    def test_profiler(self):
        x = torch.randn(10, 10)

        with profile() as p:
            self.assertTrue(torch.autograd._profiler_enabled())
            y = x * 2 + 4

        self.assertFalse(torch.autograd._profiler_enabled())

        last_end = 0
        names = ['mul', 'add']
        self.assertEqual(len(p.function_events), len(names))
        for info, expected_name in zip(p.function_events, names):
            self.assertGreater(info.cpu_interval.start, last_end)
            self.assertEqual(info.name, expected_name)
            last_end = info.cpu_interval.end

    def test_record_function_callbacks(self):
        x = torch.randn(10, 10)
        with profile() as p:
            with record_function("foo"):
                y = x * 2 + 4

        function_events = p.function_events
        foo_event = [event for event in function_events if "foo" in event.name][0]
        self.assertEqual(foo_event.count, 1)

    def test_profiler_aggregation_fake(self):
        events = EventList()
        id = [0]

        def get_id():
            id[0] = id[0] + 1
            return id[0]

        # [[thread_id, [(start, end, id), ....]], ...]
        # Using list instead of a dict so order is guaranteed for any Python
        # version
        threads = [
            [1, [(0, 1, get_id()), (1, 2, get_id())]],
            [0, [(0, 2, get_id()), (1, 2, get_id()), (1, 3, get_id())]],
        ]
        for thread, ranges in threads:
            for range in ranges:
                assert(len(range) == 3)
                events.append(
                    FunctionEvent(
                        id=range[2],
                        name="",
                        thread=thread,
                        cpu_start=range[0],
                        cpu_end=range[1],
                    )
                )

        events.populate_cpu_children()

        # Note that [1, 3] pushes out [0, 2] first. Then we record [1, 2]
        # as a child of [1, 3]
        res = [[], [], [], [], [4]]

        def get_children_ids(event):
            return [child.id for child in event.cpu_children]

        assert([get_children_ids(event) for event in events] == res)

    def test_profiler_function_event_avg(self):
        avg = FunctionEventAvg()
        avg.add(FunctionEvent(id=0, name="foo", thread=0, cpu_start=10, cpu_end=15))
        avg.add(FunctionEvent(id=1, name="foo", thread=0, cpu_start=20, cpu_end=30))
        avg.add(avg)
        self.assertEqual(avg.key, "foo")

        # aggregate stats
        self.assertEqual(avg.count, 4)
        self.assertEqual(avg.cpu_time_total, 30)
        self.assertEqual(avg.self_cpu_time_total, 30)
        self.assertEqual(avg.cuda_time_total, 0)

        # average stats
        self.assertEqual(avg.cpu_time, 7.5)
        self.assertEqual(avg.cuda_time_total, 0)

    def test_profiler_shapes(self):
        print("")
        layer1 = torch.nn.Linear(20, 30)
        layer2 = torch.nn.Linear(30, 40)
        input = torch.randn(128, 20)
        with profile(record_shapes=True) as prof:
            layer2(layer1(input))

        # type conversion
        assert(prof.function_events[0].input_shapes == [[30, 20]])
        # fc (addmm)
        assert(
            prof.function_events[1].input_shapes ==
            [[30], [128, 20], [20, 30], [], []]
        )
        assert(prof.function_events[2].input_shapes == [[40, 30]])
        assert(
            prof.function_events[3].input_shapes ==
            [[40], [128, 30], [30, 40], [], []]
        )
        print(prof.table())
        print(prof.key_averages(group_by_input_shape=True).table())

    def test_profiler_no_cuda(self):
        print("")
        layer = torch.nn.Linear(20, 30)
        x = torch.randn(128, 20)
        with profile(use_cuda=False) as prof:
            layer(x)

        prof_str = str(prof)
        print(prof_str)
        self.assertTrue('cpu' in prof_str.lower())
        self.assertTrue('cuda' not in prof_str.lower())

    def test_profiler_aggregation_lstm(self):
        print("")
        rnn = torch.nn.LSTM(10, 20, 2)
        total_time_s = 0
        with profile(record_shapes=True) as prof:
            for i in range(20):
                input = torch.randn(5, 3, 10)
                h = torch.randn(2, 3, 20)
                c = torch.randn(2, 3, 20)
                start = time.time()
                rnn(input, (h, c))
                end = time.time()
                total_time_s += end - start

        print(prof.table(
            sort_by="self_cpu_time_total", row_limit=10, header="TEST"))
        print(prof.key_averages(group_by_input_shape=True).table(
            sort_by="self_cpu_time_total", row_limit=10))

        total_time_us = total_time_s * 1000.0 * 1000.0  # make it us which is profiler default
        print(
            "Total time based on python measurements: ",
            format_time(total_time_us)
        )
        print(
            "CPU time measurement python side overhead: {:.2f}%".format(
                (total_time_us / prof.self_cpu_time_total - 1.0) * 100.0
            )
        )

        if sys.platform != "win32":
            with tempfile.NamedTemporaryFile() as trace_file:
                prof.export_chrome_trace(trace_file.name)

    def test_record_function(self):
        x = torch.randn(10, 10)

        def forward(x):
            with record_function("outer"):
                y = x * 2 + 4
                with record_function("inner"):
                    y = y - 1
            y = y / 1

        forward(x)

        with profile() as p:
            forward(x)

        events = p.function_events
        start_order = [
            'profiler::_record_function_enter',
            'outer',
            'mul',
            'add',
            'profiler::_record_function_enter',
            'inner',
            'sub',
            'profiler::_record_function_exit',
            'profiler::_record_function_exit',
            'div',
        ]
        self.assertEqual(len(events), len(start_order))
        for info, expected_name in zip(events, start_order):
            self.assertEqual(info.name, expected_name)

        def count_events_before(before, target):
            matches = [e for e in events if e.name == before]
            self.assertEqual(len(matches), 1)
            match = matches[0]

            count = 0
            for e in events:
                if e.name == target and e.cpu_interval.end <= match.cpu_interval.end:
                    count += 1
            return count

        self.assertEqual(
            count_events_before("inner", "profiler::_record_function_exit"),
            1,
        )
        self.assertEqual(
            count_events_before("outer", "profiler::_record_function_exit"),
            2,
        )

        # We can also use record_function to decorate arbitrary function
        @record_function('my_func')
        def f(x, y):
            return x + y

        with profile() as p:
            f(1, 2)

        self.assertTrue('my_func' in str(p))

    def test_record_function_multithreaded(self):
        rf = record_function("outer")
        rf.__enter__()
        with record_function("inner"):
            # test that exiting the record function after starting another one
            # doesn't throw.
            rf.__exit__()

        with record_function("inner"):
            rf.__enter__()
        # test that exiting the record function after ending another one
        # doesn't throw.
        rf.__exit__()


    def test_dir(self):
        x = torch.randn(10, 10)
        keys = dir(x)
        self.assertIn('shape', keys)

        for key in keys:
            self.assertTrue(hasattr(x, key))

    def test_as_strided(self):

        def test(x, prepro_fn, size, strides, offset=None):
            x = x.to(torch.double).detach().requires_grad_()

            # Check that forward will **not** resize storage because it may
            # cause NaN in output and fail numerical Jacobian check consequently
            with torch.no_grad():
                y = prepro_fn(x) if prepro_fn is not None else x
                max_offset = sum((si - 1) * st for si, st in zip(size, strides))
                max_offset += offset if offset is not None else y.storage_offset()
                assert max_offset < len(y.storage()), "test case resizes storage"

            def closure(x):
                if prepro_fn is not None:
                    x = prepro_fn(x)
                return x.as_strided(size, strides, offset)

            gradcheck(closure, [x])
            gradgradcheck(closure, [x])

        # test
        test(torch.arange(0, 25), lambda x: x.view(5, 5), [3, 3], [6, 2], 2)

        # test crazy stride at dim with size 1 case
        test(torch.randn(12), None, [1, 2, 1, 5], [0, 5, 100, 1], 2)

        # test expand case
        test(torch.randn(5), None, [3, 3, 3], [0, 1, 0], 2)
        test(torch.randn(5), None, [3, 3, 3], [0, 0, 0], 4)
        test(torch.randn(5), lambda x: x.expand(5, 5), [5, 5], [0, 1], 0)

        # test non-expand overlapping case
        test(torch.randn(35), None, [6, 6], [5, 1], 2)
        test(torch.randn(15), None, [3, 2], [3, 6], 2)

        # test transpose case
        test(torch.randn(3, 4), None, [4, 3], [1, 4])

        # test "getting things outside the input" case
        x = torch.randn(6, 2)
        test(x[3:], None, [3, 2], [2, 1], 0)  # should be all zeros
        self.assertEqual(x[3:].as_strided([3, 2], [2, 1], 0), x[:3])

        # test select on expanded input case
        test(torch.randn(2, 3), lambda x: x.expand(10, 2, 3), [2, 3], [3, 1], 0)

    def _test_lerp_tensor_weights(self, cast):
        def construct_inputs(*shapes):
            start = cast(torch.randn(shapes[0])).requires_grad_()
            end = cast(torch.randn(shapes[1])).requires_grad_()
            weight = cast(torch.randn(shapes[2])).requires_grad_()
            return [start, end, weight]

        all_test_shapes = [((3, 3, 3), (3, 3, 3), (3, 3, 3)),  # no broadcasting
                           ((3,), (3, 3, 3), (3, 3, 3)),  # start broadcasting - 1
                           ((3, 3, 3), (3,), (3, 3, 3)),  # end broadcasting - 1
                           ((3, 3, 3), (3, 3, 3), (3,)),  # weight broadcasting - 1
                           ((), (3, 3, 3), (3, 3, 3)),  # start broadcasting - 2
                           ((3, 3, 3), (), (3, 3, 3)),  # end broadcasting - 2
                           ((3, 3, 3), (3, 3, 3), ()),  # weight broadcasting - 2
                           ((3, 3), (3, 3, 3), (3,))]  # all broadcasting

        for shapes in all_test_shapes:
            cur_inputs = construct_inputs(*shapes)
            gradcheck(torch.lerp, cur_inputs)
            gradgradcheck(torch.lerp, cur_inputs)

    def test_lerp_tensor_weights(self):
        self._test_lerp_tensor_weights(lambda t: t)

    def test_reduce_dtype(self):
        def test_reduction(op, has_no_dim):
            x = torch.randn(3, 3, dtype=torch.float, requires_grad=True)

            if has_no_dim:
                grad1, = torch.autograd.grad([op(x)], [x])
                grad2, = torch.autograd.grad([op(x, dtype=torch.double)], [x])
                self.assertEqual(grad1, grad2)
                self.assertEqual(grad2.dtype, torch.float)

            gi = torch.randn(op(x, dim=0).shape, dtype=torch.float)
            grad1, = torch.autograd.grad([op(x, dim=0)], [x], gi)
            grad2, = torch.autograd.grad([op(x, dim=0, dtype=torch.double)], [x], gi.double())
            self.assertEqual(grad1, grad2)
            self.assertEqual(grad2.dtype, torch.float)

        test_reduction(torch.sum, True)
        test_reduction(torch.prod, True)
        test_reduction(torch.cumsum, False)
        test_reduction(torch.cumprod, False)

    def test_inplace_view_backprop_base(self):
        # modify view and back-prop through base
        root = torch.randn(2, 2, requires_grad=True)
        x = root.clone()
        v1 = x.narrow(0, 0, 1)
        v1.mul_(2)
        x.sum().backward()
        self.assertEqual(root.grad.tolist(), [[2, 2], [1, 1]])

    def test_inplace_view_backprop_view_of_view(self):
        # modify view and backprop through view-of-view
        root = torch.randn(2, 2, requires_grad=True)
        x = root.clone()
        v1 = x.narrow(0, 0, 1)
        v2 = x.narrow(0, 0, 1)
        v1.mul_(2)
        v2.sum().backward()
        self.assertEqual(root.grad.tolist(), [[2, 2], [0, 0]])

    def test_inplace_view_of_view(self):
        # modify view-of-view and backprop through base
        root = torch.randn(2, 2, requires_grad=True)
        x = root.clone()
        v1 = x.narrow(0, 0, 1)
        v2 = v1.narrow(1, 1, 1)
        v2.mul_(2)
        x.sum().backward()
        self.assertEqual(root.grad.tolist(), [[1, 2], [1, 1]])

    def test_inplace_view_gradcheck(self):
        # gradcheck modifications to views
        a = torch.randn(4, 4, requires_grad=True)
        b = torch.randn(2, 2, requires_grad=True)

        def func(root, b):
            x = root.clone()
            x.narrow(1, 2, 2).narrow(0, 1, 2).mul_(b)
            x.narrow(1, 0, 2).narrow(0, 1, 2).mul_(b)
            return x

        gradcheck(func, [a, b], raise_exception=True)
        go = torch.randn(a.size(), requires_grad=True)
        gradgradcheck(func, (a, b), (go,))

    def test_inplace_view_makes_base_require_grad(self):
        # in-place modification to view makes base require grad
        a = torch.randn(4, 4, requires_grad=False)
        b = torch.randn(4, 2, requires_grad=True)

        def func(root, b):
            x = root.clone()
            self.assertFalse(x.requires_grad)
            x.narrow(1, 2, 2).mul_(b)
            self.assertTrue(x.requires_grad)
            return x

        gradcheck(func, [a, b], raise_exception=True)
        go = torch.randn(a.size(), requires_grad=True)
        gradgradcheck(func, (a, b), (go,))

    def test_inplace_view_backprop_view(self):
        # modify view and backprop through view
        a = Variable(torch.Tensor([2, 5]), requires_grad=False)
        b = Variable(torch.Tensor([3]), requires_grad=True)
        res = a.narrow(0, 1, 1).mul_(b)
        res.sum().backward()
        self.assertEqual(b.grad.tolist(), [5])
        self.assertIsNone(a.grad)

    def test_inplace_view_modify_base(self):
        # Test that an in-place operation on a base that forced it to require
        # grad also forces any previous views to require grad and backprop
        # correctly
        r = torch.ones(1, requires_grad=True)

        def fn(r):
            x = torch.ones(5)
            v = x.select(0, 1)
            self.assertFalse(v.requires_grad)
            self.assertIsNone(v.grad_fn)
            x.add_(r)  # v is now dependent on r due to the in-place op on x
            self.assertTrue(v.requires_grad)
            return v

        gradcheck(fn, [r])
        gradgradcheck(fn, [r])

    def test_inplace_view_python(self):
        # in-place modifications of Python-autograd created view
        a = torch.randn(4, 4, requires_grad=True)
        b = torch.randn(2, 2, requires_grad=True)

        class PyAdd(torch.autograd.Function):
            @staticmethod
            def forward(ctx, x, y):
                ctx.mark_dirty(x)
                x.add_(y)
                return x

            @staticmethod
            def backward(ctx, grad):
                return grad, grad

        def func(root, b):
            x = root.clone()
            PyAdd.apply(x.narrow(1, 2, 2).narrow(0, 1, 2), b)
            PyAdd.apply(x.narrow(1, 0, 2).narrow(0, 1, 2), b)
            return x

        gradcheck(func, [a, b], raise_exception=True)
        go = torch.randn(a.size(), requires_grad=True)
        gradgradcheck(func, (a, b), (go,))

    def test_inplace_view_non_contig(self):
        root = torch.ones(2, 3, 2).select(2, 1).t().requires_grad_(True)
        x = root.clone()
        v1 = x.narrow(0, 0, 1)
        v2 = v1.narrow(1, 1, 1)
        v2.mul_(2)
        x.sum().backward()
        self.assertEqual(root.grad.tolist(), [[1, 2], [1, 1], [1, 1]])

    def test_inplace_view_saved_output(self):
        # Test an in-place operation on a view in which the in-place op saves
        # its output. Previously, this created a reference cycle.
        dealloc = [0]

        class IncrementOnDelete(object):
            def __del__(self):
                dealloc[0] += 1

        def test():
            root = torch.randn(3, 3, requires_grad=True)
            copy = root.clone()
            copy.grad_fn.register_hook(IncrementOnDelete())
            view = copy.view(9)
            torch.nn.functional.relu(view, inplace=True)

        test()
        self.assertEqual(dealloc[0], 1)

    def test_inplace_view_backward(self):
        # Issue #10532: Make sure that this does not raise RuntimeError.
        net = nn.Sequential(
            nn.InstanceNorm2d(2),
            nn.ReLU(True)
        )

        x = torch.tensor([[[[1.0, 1.0]]]], requires_grad=True)
        g, = torch.autograd.grad(net(x).pow(2), [x], grad_outputs=x.new_ones(x.shape) , create_graph=True)
        torch.autograd.grad(g.sum(), [x])
        self.assertEqual(x, torch.tensor([[[[1.0, 1.0]]]]))

        # https://discuss.pytorch.org/t/freeing-buffer-strange-behavior/31955/8
        inputs = torch.ones((1, 3, 256, 256), requires_grad=True)

        tmp1 = (inputs + 1).view_as(inputs)
        tmp2 = torch.nn.functional.threshold(tmp1, 0., 0., True)
        prob_interpolated = torch.sigmoid(tmp2)

        gradients = torch.autograd.grad(outputs=prob_interpolated, inputs=inputs,
                                        grad_outputs=torch.ones(prob_interpolated.size()),
                                        create_graph=True, retain_graph=True)[0]

        gradient_penalty = gradients.sum()
        gradient_penalty.backward()

        fn = gradient_penalty.grad_fn.next_functions[0][0].next_functions[1][0]
        self.assertEqual(fn.name(), "ThresholdBackwardBackward")

    def test_inplace_view_weak_grad_fn(self):
        # Issue 23502: Test that b's grad_fn is preserved.
        a = torch.arange(10.0, requires_grad=True)

        b = a.narrow(0, 0, 2).clone().view(-1)
        b.relu_()

        c = b.clone()
        del b
        gc.collect()

        s = c.sum()
        s.backward()
        self.assertEqual(s, torch.tensor(1.0))

        # Issue 23502: Ensure RuntimeError for modification of SavedVariable.
        a = torch.rand(10, requires_grad=True).narrow(0, 0, 10)
        b = a.relu_()
        c = b.add_(100)
        del b
        with self.assertRaises(RuntimeError):
            c.sum().backward(torch.ones(1, requires_grad=True))

    def test_mul_out(self):
        a = torch.randn(2, 2, requires_grad=True)
        b = torch.randn(2, 2, requires_grad=True)
        x = torch.zeros_like(a)

        # out=... functions don't support automatic differentiation currently
        self.assertRaisesRegex(RuntimeError, 'out=', lambda: torch.mul(a, b, out=x))

        # the inputs can require grad if we're in no_grad() mode
        with torch.no_grad():
            torch.mul(a, b, out=x)
            self.assertEqual(x, a * b)

    def test_mul_out_result_requires_grad(self):
        a = torch.randn(2, 2)
        b = torch.randn(2, 2)
        x = torch.zeros(2, 2, requires_grad=True)
        # we should throw an exception if the output requires grad
        self.assertRaisesRegex(RuntimeError, 'out=', lambda: torch.mul(a, b, out=x))

    def test_diagonal_derivative_requires_grad(self):
        # test that the backward requires grad
        # we do this is because diagonal_backward uses inplace
        # operations and gradgradcheck does not catch whether
        # they works as expected (it will succeed even if
        # the gradient has requires_grad == False
        a = torch.randn(5, 6, requires_grad=True)
        b = torch.diagonal(a)**2
        c = b.sum()
        d, = torch.autograd.grad(c, a, retain_graph=True, create_graph=True)
        self.assertTrue(d.requires_grad)

    def test_anomaly_detect_nan(self):
        size = 10

        class MyFunc(Function):
            @staticmethod
            def forward(ctx, inp1, inp2, fail_0th):
                ctx.fail_0th = fail_0th
                return inp1.sum(0, keepdim=True)

            @staticmethod
            def backward(ctx, gO):
                gI = gO.clone().expand(size)
                gI[0] = 0
                gI[0] /= 0  # Generate a nan
                if ctx.fail_0th:
                    return gI, None, None
                else:
                    return None, gI, None

        inp = torch.rand(size, requires_grad=True)
        out = MyFunc.apply(inp, inp, True)
        out.backward()  # Should not fail

        inp = torch.rand(size, requires_grad=True)
        out = MyFunc.apply(inp, inp, True)
        with self.assertRaisesRegex(RuntimeError, "Function 'MyFuncBackward' returned nan values in its 0th output."):
            with warnings.catch_warnings(record=True) as w:
                with detect_anomaly():
                    out.backward()
            self.assertIn('No forward pass information', str(w[0].message))

        inp = torch.rand(size, requires_grad=True)
        with self.assertRaisesRegex(RuntimeError, "Function 'MyFuncBackward' returned nan values in its 1th output."):
            with warnings.catch_warnings(record=True) as w:
                with detect_anomaly():
                    out = MyFunc.apply(inp, inp, False)
                    out.backward()
            self.assertIn('MyFunc.apply', str(w[0].message))

    @skipIfNoLapack
    def test_eig_no_eigenvectors(self):
        A = torch.tensor([[1., 2.], [2., 4.]], dtype=torch.float32, requires_grad=True)
        w, v = torch.eig(A, eigenvectors=False)
        with self.assertRaisesRegex(RuntimeError, 'cannot compute backward'):
            torch.autograd.backward([w, v], [torch.ones_like(w), torch.ones_like(v)])

    @skipIfNoLapack
    def test_eig_complex_eigenvalues(self):
        A = torch.tensor([[0., -1.], [1., 0.]], dtype=torch.float32, requires_grad=True)
        w, v = torch.eig(A, eigenvectors=True)
        with self.assertRaisesRegex(RuntimeError, 'does not support complex eigenvalues'):
            torch.autograd.backward([w, v], [torch.ones_like(w), torch.ones_like(v)])

    @skipIfNoLapack
    def test_symeig_no_eigenvectors(self):
        A = torch.tensor([[1., 2.], [2., 4.]], dtype=torch.float32, requires_grad=True)
        w, v = torch.symeig(A, eigenvectors=False)
        with self.assertRaisesRegex(RuntimeError, 'cannot compute backward'):
            torch.autograd.backward([w, v], [torch.ones_like(w), torch.ones_like(v)])

    @skipIfNoLapack
    def test_svd_no_singularvectors(self):
        A = torch.randn(2, 2, dtype=torch.float32, requires_grad=True)
        u, s, v = torch.svd(A, compute_uv=False)
        with self.assertRaisesRegex(RuntimeError, 'cannot compute backward'):
            torch.autograd.backward([u, s, v], [torch.ones_like(u), torch.ones_like(s), torch.ones_like(v)])

    def test_no_grad_copy(self):
        # create autograd function that saves grad pointer as class static
        class MyFunc(Function):
            static_grad_ptr = None

            @staticmethod
            def forward(ctx, inp1, inp2):
                return inp1 + inp2

            @staticmethod
            def backward(ctx, grad):
                MyFunc.static_grad_ptr = grad.data_ptr()
                return grad, grad

        class NonContGradFunc(Function):
            @staticmethod
            def forward(ctx, inp1):
                ctx.size = inp1.size()
                return torch.tensor([1.])

            @staticmethod
            def backward(ctx, grad):
                return torch.ones(1).expand(ctx.size)

        a = torch.randn(5, 6, requires_grad=True)
        b = torch.randn(5, 6, requires_grad=True)
        # non-contiguous grad should be copied
        NonContGradFunc.apply(MyFunc.apply(a, b)).backward()
        self.assertFalse(a.grad.data_ptr() == MyFunc.static_grad_ptr)
        self.assertFalse(b.grad.data_ptr() == MyFunc.static_grad_ptr)
        # test case that should trigger no copy for one of a,b
        a.grad = b.grad = None
        MyFunc.apply(a, b)[1][0].backward()
        p_g = MyFunc.static_grad_ptr
        p_a = a.grad.data_ptr()
        p_b = b.grad.data_ptr()
        # check a,b uses different grad buffer
        self.assertFalse(p_a == p_b)
        # check one of them is using the computed buffer
        self.assertTrue(p_a == p_g or p_b == p_g)

    def test_no_grad_copy_sparse(self):
        # create autograd function that saves grad pointer as class static
        class MyFunc(Function):
            static_grad_ptr = None

            @staticmethod
            def forward(ctx, inp1, inp2):
                return inp1 + inp2

            @staticmethod
            def backward(ctx, grad):
                MyFunc.static_grad_ptr = grad._values().data_ptr()
                return grad, grad

        class NonContGradFunc(Function):
            static_grad_ptr = None

            @staticmethod
            def forward(ctx, inp1, inp2):
                return inp1 + inp2

            @staticmethod
            def backward(ctx, grad):
                # Create a sparse tensor with non-contigous indices and values
                # and return as grad.
                v = torch.rand(1, 3)
                i = torch.ones(1, 1, dtype=torch.long)
                nv = v.expand(8, 3)
                ni = i.expand(1, 8)
                ngrad = torch.sparse.FloatTensor(ni, nv, torch.Size([10, 3]))
                NonContGradFunc.static_grad_ptr = ngrad._values().data_ptr()
                return ngrad, ngrad

        a = torch.randn(10, 3, requires_grad=True)
        b = torch.randn(10, 3, requires_grad=True)
        input = torch.tensor([1, 2, 4, 5, 4, 3, 2, 9])
        offsets = torch.tensor([0, 4])
        import torch.nn.functional as F

        # test case that should trigger no copy for one of a,b
        emb_matrix = MyFunc.apply(a, b)
        loss = F.embedding_bag(emb_matrix, input, offsets, sparse=True).sum()
        loss.backward(retain_graph=True)
        p_g = MyFunc.static_grad_ptr
        p_a = a.grad._values().data_ptr()
        p_b = b.grad._values().data_ptr()
        # check a,b uses different grad buffer
        self.assertFalse(p_a == p_b)
        # check one of them is using the computed buffer
        self.assertTrue(p_a == p_g or p_b == p_g)

        # Run backwards multiple times to ensure accumulation works.
        for i in range(10):
            loss.backward(retain_graph=True)

        # non-contiguous indices and value, we should trigger a copy.
        a.grad = b.grad = None
        emb_matrix = NonContGradFunc.apply(a, b)
        loss = F.embedding_bag(emb_matrix, input, offsets, sparse=True).sum()
        loss.backward(retain_graph=True)
        p_g = NonContGradFunc.static_grad_ptr
        p_a = a.grad._values().data_ptr()
        p_b = b.grad._values().data_ptr()
        # check a,b uses different grad buffer
        self.assertFalse(p_a == p_b)
        # Verify we cloned both grads.
        self.assertFalse(p_a == p_g)
        self.assertFalse(p_b == p_g)

        # Run backwards multiple times to ensure accumulation works.
        for i in range(10):
            loss.backward(retain_graph=True)

    def test_gradcheck_single_input(self):
        def f(inp):
            return inp.mul(5)

        gradcheck(f, torch.rand(10, dtype=torch.float64, requires_grad=True))
        gradgradcheck(f, torch.rand(10, dtype=torch.float64, requires_grad=True))

    def test_gradcheck_sparse_input(self):
        def fn(sparse):
            return torch.sparse.sum(sparse)

        gradcheck(fn, torch.rand(10).to_sparse().requires_grad_(True), check_sparse_nnz=True)
        with self.assertRaisesRegex(RuntimeError, 'gradcheck expects all tensor inputs are dense'):
            gradcheck(fn, torch.rand(10).to_sparse().requires_grad_(True), check_sparse_nnz=False)

    def test_gradcheck_nondeterministic(self):
        class NonDetFunc(Function):
            @staticmethod
            def forward(ctx, x, jitter=0.0):
                ctx._jitter = jitter
                return x

            @staticmethod
            def backward(ctx, grad_out):
                return NonDetFunc.apply(grad_out, ctx._jitter) * (1 + torch.rand_like(grad_out) * ctx._jitter), None

        inp = torch.randn(5, 5, requires_grad=True)
        gradcheck(lambda x: NonDetFunc.apply(x, 0.0), inp)
        with self.assertRaisesRegex(RuntimeError, 'Backward is not reentrant'):
            gradcheck(lambda x: NonDetFunc.apply(x, 1e-6), inp)
        with self.assertRaisesRegex(RuntimeError, 'Backward is not reentrant'):
            gradgradcheck(lambda x: NonDetFunc.apply(x, 1e-12), inp)
        gradcheck(lambda x: NonDetFunc.apply(x, 0.0), inp, nondet_tol=1e-5)
        gradcheck(lambda x: NonDetFunc.apply(x, 1e-6), inp, nondet_tol=1e-5)
        gradgradcheck(lambda x: NonDetFunc.apply(x, 1e-12), inp, nondet_tol=1e-5)

    def test_version_counter(self):
        x = torch.randn(1, 2)

        # In-place op bumps version
        x_saved_version = x._version
        x.add_(1).add_(1)
        self.assertTrue(x._version > x_saved_version)

        # Differentiable view shares version counter
        xz = x[:]
        self.assertTrue(x._version == xz._version)
        xz.add_(1)
        self.assertTrue(x._version == xz._version)

        # `x.data = y` preserves version counter of `x`
        x_saved_version = x._version
        x.data = torch.randn(2, 3)
        self.assertTrue(x._version == x_saved_version)
        x.add_(1)
        self.assertTrue(x._version > x_saved_version)
        # Make sure `x` is still using the same version counter it shares with `xz`
        self.assertTrue(x._version == xz._version)

        # In-place op on `xz` also updates version of `x`,
        # because they share the version counter
        xz.add_(1)
        self.assertTrue(x._version == xz._version)

    def test_set_data_tensorimpl_type(self):
        # Dense tensor has impl of type `TensorImpl`, while sparse tensor has impl
        # of type `SparseTensorImpl`.
        x = torch.randn(1, 2)
        x_s = torch.sparse_coo_tensor(torch.zeros([1, 1]), torch.ones([1]))
        with self.assertRaisesRegex(RuntimeError, 'incompatible tensor type'):
            x.data = x_s

    def test_set_data_preserve_pyobj(self):
        a = torch.randn(1, 2)
        b = torch.randn(1, 2)
        b_id_saved = id(b)
        b.data = a
        self.assertTrue(b_id_saved == id(b))

    @unittest.skipIf(IS_WINDOWS, "Skipping because doesn't work for windows")
    def test_thread_shutdown(self):
        code = """import torch
from torch.autograd import Function
class MyFunction(Function):
    @staticmethod
    def forward(ctx, x):
        return x

    @staticmethod
    def backward(ctx, grad):
        return grad

for shape in [(1,), ()]:
    v = torch.ones(shape, requires_grad=True)
    MyFunction.apply(v).backward()
"""
        s = TestCase.runWithPytorchAPIUsageStderr(code)
        self.assertRegex(s, "PYTORCH_API_USAGE torch.autograd.thread_shutdown")

    @unittest.skipIf(IS_MACOS, "Fails with SIGBUS on macOS; https://github.com/pytorch/pytorch/issues/25941")
    def test_deep_reentrant(self):

        class DeepReentrant(Function):
            @staticmethod
            def forward(ctx, x):
                with torch.enable_grad():
                    ctx.x = Variable(x.detach(), requires_grad=True)
                    ctx.x = ctx.x - 1
                return ctx.x.detach()

            @staticmethod
            def backward(ctx, x):
                if ctx.x < 0:
                    return x
                with torch.enable_grad():
                    DeepReentrant.apply(ctx.x).sum().backward()
                return x

        # Test stack overflow escape mechanism
        v = torch.tensor(2000.0, requires_grad=True)
        # This will cause stack overflow if reentrant calls are handled
        # in the same thread recursively
        DeepReentrant.apply(v).sum().backward()

        # Test stack overflow escape mechanism multiple times
        # to ensure reusing workers in the pool works fine
        v2 = torch.tensor(200.0, requires_grad=True)
        DeepReentrant.apply(v2).sum().backward()

    def test_reentrant_priority(self):
        order = []

        class MyFunction(Function):
            @staticmethod
            def forward(ctx, x):
                return x

            @staticmethod
            def backward(ctx, x):
                order.append("MyFunction")
                return x

        class Reentrant(Function):
            @staticmethod
            def forward(ctx, x):
                with torch.enable_grad():
                    ctx.x = Variable(x.detach(), requires_grad=True)
                    ctx.x = ctx.x - 1
                return ctx.x.detach()

            @staticmethod
            def backward(ctx, x):
                order.append("Reentrant")
                if ctx.x < 0:
                    return x
                with torch.enable_grad():
                    Reentrant.apply(ctx.x).backward()
                return x

        a = MyFunction.apply(torch.tensor(6.0, requires_grad=True))
        b = Reentrant.apply(torch.tensor(9.0, requires_grad=True))
        v = a * b
        v.backward()
        # The tasks for the Reentrant and MyFunction backward() will be added
        # to the queue in the autograd engine at the same time. The backward
        # for Reentrant will be executed first, which will then add other
        # backward tasks to the queue. We want to ensure all the reentrant tasks
        # are prioritized over the MyFunction backward task regardless of their
        # sequence numbers
        self.assertEqual(len(order), 11)
        self.assertEqual(order.count("Reentrant"), 10)
        self.assertEqual(order[-1], "MyFunction")


    @slowTest
    def test_checkpointing(self):
        num_inp = 2000
        nz_inp = 10
        nz_out = 10
        nz_bottleneck = 1000

        # small proxy network for some complex reasoning we want to do per input
        module = nn.Sequential(
            nn.Linear(nz_inp, nz_bottleneck),
            nn.ReLU(),
            nn.Linear(nz_bottleneck, nz_inp)
        )

        feat_combined = []
        for r in range(num_inp):
            data_r = torch.Tensor(1, nz_inp)
            data_r.uniform_()
            data_r.requires_grad = True
            feat_r = checkpoint(module, data_r)
            feat_combined.append(feat_r)

        # compute mean as a proxy for some joint reasoning
        mean_combined = torch.stack(feat_combined).mean()
        mean_combined.backward()

    def _test_reentrant_with_callbacks(self, install_callbacks_in_depths):
        counter = {}
        counter["inner"] = 0
        counter["outer"] = 0

        def inc_inner_counter():
            counter["inner"] += 1

        def inc_outer_counter():
            counter["outer"] += 1

        class MyFunc(Function):
            @staticmethod
            def forward(ctx, input):
                return input

            @staticmethod
            @once_differentiable
            def backward(ctx, input):
                if 1 in install_callbacks_in_depths:
                    # Add a callback to execute.
                    Variable._execution_engine.queue_callback(inc_inner_counter)

                return input

        class MyReentrantFunc(Function):
            @staticmethod
            def forward(ctx, input):
                return input

            @staticmethod
            @once_differentiable
            def backward(ctx, input):
                if 0 in install_callbacks_in_depths:
                    # Add a callback to execute.
                    Variable._execution_engine.queue_callback(inc_outer_counter)
                # Reentrant backward call.
                tmp_inp = input.detach().requires_grad_()
                with torch.enable_grad():
                    tmp_out = (MyFunc.apply(tmp_inp)).sum()
                tmp_out.backward()
                return input

        t1 = torch.rand((3, 3), requires_grad=True)
        t2 = MyReentrantFunc.apply(t1)
        t3 = t2.sum()
        torch.autograd.backward([t3])

        return counter

    def test_reentrant_with_callbacks_depth_0(self):
<<<<<<< HEAD
        # Verify callback is called only once.
        ret = self._test_reentrant_with_callbacks([0])
        self.assertEqual(1, ret["outer"])
        self.assertEqual(0, ret["inner"])

    def test_reentrant_with_callbacks_depth_1(self):
        # Verify callback is called only once.
=======
        # Verify callback is called only once.
        ret = self._test_reentrant_with_callbacks([0])
        self.assertEqual(1, ret["outer"])
        self.assertEqual(0, ret["inner"])

    def test_reentrant_with_callbacks_depth_1(self):
        # Verify callback is called only once.
>>>>>>> c006d282
        ret = self._test_reentrant_with_callbacks([1])
        self.assertEqual(0, ret["outer"])
        self.assertEqual(1, ret["inner"])

    def test_reentrant_with_callbacks_both_depths(self):
        # Verify callback is called twice.
        ret = self._test_reentrant_with_callbacks([0, 1])
        self.assertEqual(1, ret["outer"])
        self.assertEqual(1, ret["inner"])
<<<<<<< HEAD
=======

    def test_reentrant_with_leaf_variable_hook(self):
        handle = None
        param = torch.rand(10, requires_grad=True)

        def add_gradient_penalty_to_grad(grad):
            handle.remove()
            old_param_grad = grad
            param.grad = None
            # Add some sort of gradient penalty by directly updating the gradients
            with torch.enable_grad():
                g = grad.detach().requires_grad_()
                new_param = param.detach().requires_grad_()
                out = ((g * 2) + new_param).sum()
                out.backward()
            res = g.grad + grad
            param.grad = old_param_grad
            return res

        handle = param.register_hook(add_gradient_penalty_to_grad)
        # Forward pass
        tmp = (param * param)
        loss = tmp.sum()
        # Compute the gradients
        loss.backward()

    def test_reentrant_with_non_leaf_variable_hook(self):
        handle = None
        param = torch.rand(10, requires_grad=True)

        def manual_increase_gradient(grad):
            handle.remove()
            # Add some sort of gradient penalty by directly updating the gradients
            with torch.enable_grad():
                g = grad.detach().requires_grad_()
                out = ((g * 2) + 5).sum()
                out.backward()
            res = g.grad + grad
            return res

        # Forward pass
        tmp = (param * param)
        handle = tmp.register_hook(manual_increase_gradient)
        loss = tmp.sum()
        # Compute the gradients
        loss.backward()
        self.assertEqual(param.grad, 6 * param)
>>>>>>> c006d282

    def test_autograd_views_codegen(self):
        # This is not necessarily the absolute correct behavior, but this is the current
        # one. This test is here to make sure that any change to this behavior is detected
        # and not silent. The TODOs below mark the places with unexpected behavior.
        # Note that any change in these test will be BC-breaking and should be done carefully.

        # This test checks the behavior of two codegen functions (view_as and unbind)
        # with respect to view tracking and inplace operation on the output.

        def run_test(grad_mode, requires_grad, is_view, should_raise_tuple):
            def maybe_check_raise(fn, should_raise):
                self.assertTrue(should_raise is None or isinstance(should_raise, str))
                if should_raise is not None:
                    with self.assertRaisesRegex(RuntimeError, should_raise):
                        fn()
                else:
                    fn()

            inp = torch.rand(2, requires_grad=requires_grad).clone()
            with torch.set_grad_enabled(grad_mode):
                out = inp.view_as(inp)
            # Are they differentiable views?
            self.assertTrue(out._is_view() == is_view)
            # Are inplace allowed?
            maybe_check_raise(lambda: out.add_(1), should_raise_tuple[0])

            inp = torch.rand(2, requires_grad=requires_grad).clone()
            with torch.set_grad_enabled(grad_mode):
                out = inp.unbind()
            # Are they differentiable views?
            self.assertTrue(out[0]._is_view() == is_view)
            self.assertTrue(out[1]._is_view() == is_view)
            # Are inplace allowed?
            maybe_check_raise(lambda: out[0].add_(1), should_raise_tuple[1])
            maybe_check_raise(lambda: out[1].add_(1), should_raise_tuple[2])

        # should_raise contains None if it should not raise
        # should_raise contains a string of the error if it should raise
        # The 3 elements are for view_as, first output of unbind and second output of unbind
        run_test(grad_mode=True, requires_grad=False, is_view=True,
                 should_raise_tuple=(None, None, None))
        inp_change_err = "Output {} of UnbindBackward is a view and is being modified inplace."
        run_test(grad_mode=True, requires_grad=True, is_view=True,
                 should_raise_tuple=(None, inp_change_err.format("0"), inp_change_err.format("1")))
        leaf_grad_err = "A view was created in no_grad mode and is being modified inplace"
        run_test(grad_mode=False, requires_grad=True, is_view=True,
                 should_raise_tuple=(leaf_grad_err, leaf_grad_err, leaf_grad_err))
        run_test(grad_mode=False, requires_grad=False, is_view=True,
                 should_raise_tuple=(None, None, None))

    def test_autograd_simple_views_python(self):
        # This is not necessarily the absolute correct behavior, but this is the current
        # one. This test is here to make sure that any change to this behavior is detected
        # and not silent. The TODOs below mark the places with unexpected behavior.
        # Note that any change in these test will be BC-breaking and should be done carefully.

        # This checks the autograd.Function behavior when we return one or multiple outputs
        # while one of these is an input, a view of an input or of a temporary tensor.

        # This indicator is used to track how many times the backward function was called
        bw_called = [0]
        # This indicator is used to check if the argument `ga` contains non-zero values
        ga_nz = [False]

        class IdOneOutput(Function):
            @staticmethod
            def forward(ctx, a, b, make_view):
                if make_view:
                    a = a.narrow(0, 0, 2)
                else:
                    a = a.clone()
                return a

            @staticmethod
            def backward(ctx, ga):
                bw_called[0] += 1
                return ga, None, None

        class IdTwoOutput(Function):
            @staticmethod
            def forward(ctx, a, b, make_view):
                if make_view:
                    a = a.narrow(0, 0, 2)
                else:
                    a = a.clone()
                return a, a + b

            @staticmethod
            def backward(ctx, ga, gab):
                bw_called[0] += 1
                if ga.eq(0).all():
                    ga_nz[0] = False
                else:
                    ga_nz[0] = True
                return ga + gab, gab, None

        err_msg_two_outputs = "Output 0 of IdTwoOutputBackward is a view and is being modified inplace."
        err_msg_two_outputs += " This view is the output of a function that returns multiple views."

        class ViewOfTemp(Function):
            @staticmethod
            def forward(ctx, a, make_view):
                ctx.save_for_backward(a)
                if make_view:
                    a = a.narrow(0, 0, 2)
                else:
                    a = a.clone()
                b = a.clone()
                return b.select(0, 0)

            @staticmethod
            def backward(ctx, grad):
                bw_called[0] += 1
                a, = ctx.saved_tensors
                res = torch.zeros_like(a)
                res.select(0, 0).copy_(grad)
                return res, None

        for fn_id in ["one_output", "two_output", "view_of_temp"]:
            for inplace in [True, False]:
                for make_view in [True, False]:
                    # Used for special casing the tests below
                    output_is_a_view = (make_view or fn_id == "view_of_temp")

                    def fn(a, b):
                        # never modify a, b inplace for gracheck
                        a = a.clone()
                        b = b.clone()
                        if fn_id == "two_output":
                            tmp1, tmp2 = IdTwoOutput.apply(a, b, make_view)
                            if inplace:
                                tmp1 += 3
                                tmp2 += 3
                            else:
                                tmp1 = tmp1 + 3
                                tmp2 = tmp2 + 3
                            tmp = tmp1 * tmp2
                        else:
                            if fn_id == "one_output":
                                tmp = IdOneOutput.apply(a, b, make_view)
                            else:
                                tmp = ViewOfTemp.apply(a + b, make_view)
                            if inplace:
                                tmp += 3
                            else:
                                tmp = tmp + 3

                        return tmp.sum()

                    a = torch.ones(2, requires_grad=True)
                    b = torch.ones(2, requires_grad=True)


                    if fn_id == "two_output" and inplace and output_is_a_view:
                        with self.assertRaisesRegex(RuntimeError, err_msg_two_outputs):
                            fn(a, b)
                    else:
                        # Are the computed gradients correct ?
                        if inplace and output_is_a_view:
                            with warnings.catch_warnings(record=True) as w:
                                if fn_id == "view_of_temp":
                                    # This will be fixed after the deprecation cycle and the warning becomes
                                    # an error.
                                    with self.assertRaisesRegex(RuntimeError, "Jacobian mismatch for output 0"):
                                        gradcheck(fn, (a, b))
                                else:
                                    # This works but the custom backward is not called (or called with partial)
                                    # gradients as tested below
                                    gradcheck(fn, (a, b))
                            self.assertTrue(len(w) > 0)
                        else:
                            gradcheck(fn, (a, b))

                        # Was the custom backward called properly
                        bw_called[0] = 0
                        ga_nz[0] = True  # For the case where the backward is called
                        with warnings.catch_warnings(record=True) as w:
                            fn(a, b).backward()

                        expected_called = 1
                        expected_ga_nz = True
                        expected_warning = False

                        if output_is_a_view and inplace:
                            expected_called = 0
                            expected_warning = True

                        self.assertTrue(bw_called[0] == expected_called)
                        self.assertTrue(ga_nz[0] == expected_ga_nz)
                        self.assertTrue((len(w) == 1) == expected_warning)

    def test_autograd_complex_views_python(self):
        # This is not necessarily the absolute correct behavior, but this is the current
        # one. This test is here to make sure that any change to this behavior is detected
        # and not silent. The TODOs below mark the places with unexpected behavior.
        # Note that any change in these test will be BC-breaking and should be done carefully.

        # This checks that multiples views in the forward are properly traced and how they
        # behave with respect to inplace operations.

        # This indicator is used to track how many times the backward function was called
        bw_called = [0]

        class ComplexView(Function):
            @staticmethod
            def forward(ctx, a, idx):
                res = a.narrow(0, idx, 1)
                res = a.select(0, idx)
                ctx.save_for_backward(a)
                ctx.idx = idx
                return res

            @staticmethod
            def backward(ctx, grad):
                bw_called[0] += 1
                a, = ctx.saved_tensors
                res = torch.zeros_like(a)
                res.select(0, ctx.idx).copy_(grad)
                return res, None

        a = torch.ones(2, requires_grad=True)
        idx = 1

        bw_called[0] = 0
        out = ComplexView.apply(a.clone(), idx)
        out.sum().backward()
        self.assertTrue(bw_called[0] == 1)

        out = ComplexView.apply(a.clone(), idx)
        with warnings.catch_warnings(record=True) as w:
            out += 1
        self.assertEqual(len(w), 1)

    def test_autograd_inplace_views_python(self):
        # This is not necessarily the absolute correct behavior, but this is the current
        # one. This test is here to make sure that any change to this behavior is detected
        # and not silent. The TODOs below mark the places with unexpected behavior.
        # Note that any change in these test will be BC-breaking and should be done carefully.

        # This test checks custom autograd.Function that perform inplace operations

        bw_called = [0]

        # I) Single output
        class MyAdder(Function):
            @staticmethod
            def forward(ctx, a, b):
                a.add_(b)
                ctx.mark_dirty(a)
                return a

            @staticmethod
            def backward(ctx, grad):
                bw_called[0] += 1
                return grad, grad


        a = torch.ones(2, requires_grad=True)
        b = torch.ones(2, requires_grad=True)

        # No extra inplace
        c = MyAdder.apply(a.clone(), b)
        c.sum().backward()
        self.assertTrue(bw_called[0] == 1)

        # With extra inplace on the output
        bw_called[0] = 0
        c = MyAdder.apply(a.clone(), b)
        c += 2
        c.sum().backward()
        self.assertTrue(bw_called[0] == 1)

        # The input is a view
        bw_called[0] = 0
        c = MyAdder.apply(a.clone().view_as(a), b)
        c.sum().backward()
        self.assertTrue(bw_called[0] == 1)

        # Should not give non-inputs to mark_dirty
        class MyAdderBad(Function):
            @staticmethod
            def forward(ctx, a, b):
                c = 3 * a
                c.add_(b)
                ctx.mark_dirty(c)
                return c

            @staticmethod
            def backward(ctx, grad):
                bw_called[0] += 1
                grad = 3 * grad
                return grad, grad

        a = torch.ones(2, requires_grad=True)
        b = torch.ones(2, requires_grad=True)

        with warnings.catch_warnings(record=True) as w:
            MyAdderBad.apply(a.clone(), b)
        self.assertEqual(len(w), 1)

        # II) Multiple outputs
        class MyBadAdder(Function):
            @staticmethod
            def forward(ctx, a, b):
                a.add_(b)
                ctx.mark_dirty(a)
                return a, a + b

            @staticmethod
            def backward(ctx, ga, gab):
                bw_called[0] += 1
                return ga + gab, ga + gab

        # No extra inplace
        bw_called[0] = 0
        c, d = MyBadAdder.apply(a.clone(), b)
        (c * d).sum().backward()
        self.assertTrue(bw_called[0] == 1)

        # With extra inplace on the output
        bw_called[0] = 0
        c, d = MyBadAdder.apply(a.clone(), b)
        c += 2
        (c * d).sum().backward()
        self.assertTrue(bw_called[0] == 1)

        # The input is a view
        inplace_on_view_err = "your Function modifies inplace an input that is a view of another Tensor"
        with self.assertRaisesRegex(RuntimeError, inplace_on_view_err):
            c, d = MyBadAdder.apply(a.clone().view_as(a), b)

        # III) Inplace + other op
        class MyOutPlaceAdder(Function):
            @staticmethod
            def forward(ctx, a, b):
                a.add_(b)
                ctx.mark_dirty(a)
                return a.clone(), a + b

            @staticmethod
            def backward(ctx, ga, gab):
                bw_called[0] += 1
                return ga + gab, ga + 2 * gab

        # We don't reuse the input
        def fn(a, b):
            orig_a = a.clone().view_as(a)
            c, d = MyOutPlaceAdder.apply(orig_a, b)
            return (c * d).sum()

        bad_mark_dirty_err = "Some elements marked as dirty during the forward method were not returned as output."
        with self.assertRaisesRegex(RuntimeError, bad_mark_dirty_err):
            fn(a, b)

    def test_custom_function_return_view_in_nograd(self):
        class Alias(Function):
            @staticmethod
            def forward(ctx, x):
                return x[:]

            @staticmethod
            def backward(ctx, gx):
                return gx

        inp = torch.rand(2, requires_grad=True)

        with torch.no_grad():
            output = Alias.apply(inp)

        with torch.no_grad():
            expected_output = inp[:]

        # Calling the custom function should operate as if we called an equivalent op
        self.assertEqual(output.requires_grad, expected_output.requires_grad)

        # Check that in-place modification on view throws
        leaf_grad_err = "A view was created in no_grad mode and is being modified inplace"
        with self.assertRaisesRegex(RuntimeError, leaf_grad_err):
            output.zero_()

    def test_grad_mode_restored_reentrant(self):
        class MyFunction(Function):
            @staticmethod
            def forward(ctx, inp):
                return inp.clone()

            @staticmethod
            def backward(ctx, go):
                original = torch._C.is_grad_enabled()
                with torch.enable_grad():
                    self.assertTrue(torch._C.is_grad_enabled())
                    foo = torch.rand(go.size(), requires_grad=True)
                    grad, = torch.autograd.grad(
                        foo ** 3, foo, grad_outputs=go
                    )
                    self.assertTrue(torch._C.is_grad_enabled())
                self.assertTrue(torch._C.is_grad_enabled() == original)
                return grad

        inp = torch.rand(3, requires_grad=True)

        # Case where original==False
        MyFunction.apply(inp).sum().backward()
        # Case where original==True
        MyFunction.apply(inp).sum().backward(create_graph=True)

    def test_power_function(self):
        a = torch.tensor([0., 0., 0.])
        b = torch.tensor([-1., 0., 1.], requires_grad=True)
        c = torch.sum(a**b)
        c.backward()
        self.assertEqual(b.grad, torch.tensor([-inf, 0., 0.]), allow_inf=True)

        s = 0
        b = torch.tensor([-1., 0., 1.], requires_grad=True)
        c = torch.sum(s**b)
        c.backward()
        self.assertEqual(b.grad, torch.tensor([-inf, 0., 0.]), allow_inf=True)

    def test_custom_function_error(self):
        class BadFw(Function):
            @staticmethod
            def backward(ctx, foo):
                return foo

        class BadBw(Function):
            @staticmethod
            def forward(ctx, foo):
                return foo.clone()

        inp = torch.rand(1, requires_grad=True)
        with self.assertRaisesRegex(NotImplementedError, "must implement the forward"):
            BadFw.apply(inp)

        with self.assertRaisesRegex(RuntimeError, "must implement the backward"):
            BadBw.apply(inp).sum().backward()

    def test_custom_function_local_inplace(self):
        class MyFn(torch.autograd.Function):
            @staticmethod
            def forward(ctx, inp, inplace):
                view = inp.clone()[:3]
                if inplace:
                    view += 2
                return view

            @staticmethod
            def backward(ctx, grad):
                return grad, None

        base = torch.rand(10, requires_grad=True)

        foo = MyFn.apply(base, False)
        self.assertEqual(foo.grad_fn.__class__.__name__, "MyFnBackward")

        foo = MyFn.apply(base, True)
        self.assertEqual(foo.grad_fn.__class__.__name__, "MyFnBackward")


def index_variable(shape, max_indices):
    if not isinstance(shape, tuple):
        shape = (shape,)
    index = torch.rand(*shape).mul_(max_indices).floor_().long()
    return index


def index_perm_variable(shape, max_indices):
    if not isinstance(shape, tuple):
        shape = (shape,)

    index = torch.randperm(max_indices).narrow(0, 0, reduce(mul, shape)).view(shape)
    return index


def gather_variable(shape, index_dim, max_indices, duplicate=False):
    assert len(shape) == 2
    assert index_dim < 2
    batch_dim = 1 - index_dim
    index = torch.LongTensor(*shape)
    for i in range(shape[index_dim]):
        index.select(index_dim, i).copy_(
            torch.randperm(max_indices)[:shape[batch_dim]])
    if duplicate:
        index.select(batch_dim, 0).copy_(index.select(batch_dim, 1))
    return index


def bernoulli_scalar():
    return torch.tensor(0, dtype=torch.uint8).bernoulli_()


def gradgradcheck_method_precision_override(test_name):
    # these are just empirical observations, we should improve
    gradgradcheck_precision_override = {
        'test_norm': {'atol': 2e-2, 'rtol': 1e-2},
        'test_norm_1_5': {'atol': 1.5e-2, 'rtol': 1e-2},
        'test_norm_3': {'atol': 5e-2, 'rtol': 1e-2},
        'test_dist': {'atol': 5e-2, 'rtol': 1e-2},
        'test_dist_4': {'atol': 8e-2, 'rtol': 1e-2},
    }
    non_broadcasted_test_name = test_name.split("_broadcast")[0]
    override = gradgradcheck_precision_override.get(non_broadcasted_test_name)
    if override:
        if 'broadcast_lhs' in test_name or 'broadcast_rhs' in test_name:
            # errors accumulated across 1 dimension
            override = {'atol': override['atol'] * S, 'rtol': override['atol'] * S}
        elif 'broadcast_all' in test_name:
            # errors accumulated across multiple dimensions
            override = {'atol': override['atol'] * S * S, 'rtol': override['atol'] * S * S}
    return override

def run_grad_and_gradgrad_checks(test_case, name, test_name, apply_method, output_variable,
                                 input_variables, run_gradgradcheck=True):
    test_case.assertTrue(gradcheck(apply_method, input_variables, eps=1e-6, atol=PRECISION))
    if name in EXCLUDE_GRADGRADCHECK or test_name in EXCLUDE_GRADGRADCHECK_BY_TEST_NAME:
        return
    gradgradcheck_precision_override = gradgradcheck_method_precision_override(test_name)
    if gradgradcheck_precision_override is not None:
        atol = gradgradcheck_precision_override['atol']
        rtol = gradgradcheck_precision_override['rtol']
        test_case.assertTrue(gradgradcheck(apply_method, input_variables, None, atol=atol, rtol=rtol,
                                           gen_non_contig_grad_outputs=True))
    else:
        test_case.assertTrue(gradgradcheck(apply_method, input_variables, gen_non_contig_grad_outputs=True))


def run_functional_checks(test_case, test_name, name, apply_fn, run_grad_checks,
                          f_args_variable, f_args_tensor):
    output_variable = apply_fn(*f_args_variable)

    if run_grad_checks:
        run_grad_and_gradgrad_checks(test_case, name, test_name, apply_fn,
                                     output_variable, f_args_variable)

    self_variable = f_args_variable[0]
    if isinstance(output_variable, torch.Tensor) and output_variable.requires_grad and self_variable is not None:
        output_variable.backward(randn_like(output_variable))
        test_case.assertEqual(self_variable.type(), self_variable.grad.type())
        test_case.assertEqual(self_variable.size(), self_variable.grad.size())


def add_test(
        name,
        self_size,
        args,
        variant_name='',
        check_ad=(),  # only used in test_jit
        dim_args_idx=(),
        skipTestIf=(),
        output_process_fn=lambda x: x,
        kwargs=None):
    kwargs = kwargs if kwargs else {}
    basic_test_name = 'test_' + name
    if variant_name != '':
        basic_test_name += '_' + variant_name

    for dim_perm in product([-1, 1], repeat=len(dim_args_idx)):
        test_name = basic_test_name
        new_args = [arg * dim_perm[dim_args_idx.index(i)] if i in dim_args_idx else arg for i, arg in enumerate(args)]
        test_name = basic_test_name + ''.join('_neg' + str(i) for i, idx in enumerate(dim_perm) if idx < 0)
        new_args = tuple(new_args)

        # for-loop bodies don't define scopes, so we have to save the variables
        # we want to close over in some way
        def do_test(self, device, name=name, self_size=self_size, args=new_args, test_name=test_name,
                    output_process_fn=output_process_fn):
            def check(name):
                is_magic_method = name[:2] == '__' and name[-2:] == '__'
                is_inplace = name[-1] == "_" and not is_magic_method
                self_variable = create_input((self_size,), device=device)[0][0]
                # FixMe: run grad checks on inplace self
                if is_inplace:
                    self_variable.requires_grad = False
                # need to record this because methods can change the size (e.g. unsqueeze)
                args_variable, kwargs_variable = create_input(args, requires_grad=not is_inplace, call_kwargs=kwargs, device=device)
                self_tensor = deepcopy(self_variable)
                args_tensor = deepcopy(unpack_variables(args_variable))
                if not exclude_tensor_method(name, test_name):
                    output_variable = getattr(self_variable, name)(*args_variable, **kwargs_variable)
                    output_tensor = getattr(self_tensor, name)(*args_tensor, **kwargs_variable)
                    if not isinstance(output_tensor, torch.Tensor) and not istuple(output_tensor):
                        # TODO: I'm not sure why we insert an outer dimension
                        # here, seems a bit strange
                        output_tensor = torch.tensor((output_tensor, ), dtype=torch.float, device=device)
                    self.assertEqual(unpack_variables(output_variable), output_tensor)
                    # TODO: check that both have changed after adding all inplace ops

                    def fn(*inputs):
                        output = getattr(inputs[0], name)(*inputs[1:], **kwargs)
                        return output_process_fn(output)

                    if not is_inplace and name not in EXCLUDE_GRADCHECK:
                        run_grad_and_gradgrad_checks(self, name, test_name, fn,
                                                     output_variable, (self_variable,) + args_variable)

                # functional interface tests
                if hasattr(torch, name) and name not in EXCLUDE_FUNCTIONAL:
                    def fn(*inputs):
                        output = getattr(torch, name)(*inputs, **kwargs)
                        return output_process_fn(output)

                    f_args_variable = (self_variable,) + args_variable
                    f_args_tensor = (self_tensor,) + args_tensor
                    # could run the gradchecks again, but skip since we did it for the methods above.
                    run_gradcheck = exclude_tensor_method(name, test_name) and not is_inplace and name not in EXCLUDE_GRADCHECK
                    run_functional_checks(self, test_name, name, fn,
                                          run_gradcheck, f_args_variable, f_args_tensor)

                # check for correct type of input and input.grad
                if not is_inplace:
                    self_variable = create_input((self_size,), requires_grad=True)[0][0]
                    args_variable, kwargs_variable = create_input(args, requires_grad=False, call_kwargs=kwargs)
                    if hasattr(self_variable, name):
                        output_variable = getattr(self_variable, name)(*args_variable, **kwargs_variable)
                    else:
                        self_and_args_variable = (self_variable,) + args_variable
                        output_variable = getattr(torch, name)(*self_and_args_variable, **kwargs_variable)
                    if isinstance(output_variable, torch.autograd.Variable):
                        if output_variable.is_sparse:
                            rand = randn_like(output_variable.to_dense()).to_sparse()
                        else:
                            rand = randn_like(output_variable)
                        output_variable.backward(rand)
                        self.assertTrue(type(self_variable) == type(self_variable.grad))
                        self.assertTrue(self_variable.size() == self_variable.grad.size())

                    # compare grads to inplace grads
                    inplace_name = name + '_'
                    # can't broadcast inplace to left hand side
                    skip_inplace = ('broadcast_lhs' in test_name or
                                    'broadcast_all' in test_name)
                    if hasattr(torch.ones(1), inplace_name) and not skip_inplace:
                        output_variable = getattr(self_variable, name)(*args_variable, **kwargs_variable)
                        if not isinstance(output_variable, tuple):
                            output_variable = (output_variable,)
                        inplace_self_variable = deepcopy(self_variable)
                        inplace_self_variable_copy = tuple(i.clone() if isinstance(i, torch.Tensor) else i
                                                           for i in (inplace_self_variable,))
                        inplace_args_variable = deepcopy(args_variable)
                        inplace_args_variable_copy = tuple(i.clone() if isinstance(i, torch.Tensor) else i
                                                           for i in inplace_args_variable)

                        inplace_output_variable = (
                            getattr(inplace_self_variable_copy[0], inplace_name)(*inplace_args_variable_copy,
                                                                                 **kwargs_variable))
                        if not isinstance(inplace_output_variable, tuple):
                            inplace_output_variable = (inplace_output_variable,)
                        self.assertEqual(inplace_output_variable, output_variable)
                        # Check that gradient is the same
                        for inp_i, i in zip((inplace_self_variable,) + inplace_args_variable,
                                            (self_variable,) + args_variable):
                            if not isinstance(inp_i, torch.Tensor):
                                assert not isinstance(i, torch.Tensor)
                                continue
                            if inp_i.grad is not None:
                                with torch.no_grad():
                                    inp_i.grad.zero_()
                            if i.grad is not None:
                                with torch.no_grad():
                                    i.grad.zero_()
                        for io, o in zip(inplace_output_variable, output_variable):
                            grad = randn_like(io).double()
                            io.backward(grad)
                            o.backward(grad)
                        for inp_i, i in zip((inplace_self_variable,) + inplace_args_variable,
                                            (self_variable,) + args_variable):
                            if not isinstance(inp_i, torch.Tensor):
                                continue
                            self.assertEqual(inp_i.grad, i.grad)

            check(name)
            inplace_name = name + '_'
            # can't broadcast inplace to left hand side
            broadcast_skip_inplace = 'broadcast_lhs' in test_name or 'broadcast_all' in test_name
            if hasattr(torch.ones(1), inplace_name) and not broadcast_skip_inplace:
                check(inplace_name)

        assert not hasattr(TestAutograd, test_name), 'Two tests have the same name: ' + test_name

        for skip in skipTestIf:
            do_test = skip(do_test)

        setattr(TestAutogradDeviceType, test_name, do_test)


class TestAutogradFunctional(TestCase):
    def _assert_same_struct(self, res, base):
        # base and res should be Tensors or tuple of Tensors with the same size
        if torch.is_tensor(base):
            self.assertTrue(torch.is_tensor(res))
            self.assertEqual(base.size(), res.size())
        elif isinstance(base, tuple):
            self.assertTrue(isinstance(res, tuple))
            self.assertEqual(len(base), len(res))
            for el_base, el_res in zip(base, res):
                self.assertTrue(torch.is_tensor(el_base))
                self.assertTrue(torch.is_tensor(el_res))
                self.assertEqual(el_base.size(), el_res.size())
        else:
            # Wrong base
            raise RuntimeError("The base given to `_assert_same_struct` doesn't have"
                               " the right structure.")

    def _assert_interleaved_struct(self, res, base1, base2):
        # base1 and base2 can be Tensors or tuples of Tensors.
        # If they are tuples, res should be a tuple as well.
        # The indexing works as follow for base1, base2 being
        # - tuple, tuple: res[i][j][k][l] = (base1[i][k], base2[j][l])
        # - tuple, Tensor: res[i][k][l] = (base1[i][k], base2[l])
        # - Tensor, tuple: res[i][j][l] = (base1[i], base2[j][l])
        # - Tensor, Tensor: res[k][l] = (base1[k], base2[l])
        if torch.is_tensor(base1) and torch.is_tensor(base2):
            self.assertTrue(torch.is_tensor(res))
            self.assertEqual(res.size(), base1.size() + base2.size())
        elif isinstance(base1, tuple) and torch.is_tensor(base2):
            self.assertTrue(isinstance(res, tuple))
            self.assertEqual(len(res), len(base1))
            for el_res, el_base1 in zip(res, base1):
                self.assertTrue(torch.is_tensor(el_res))
                self.assertTrue(torch.is_tensor(el_base1))
                self.assertEqual(el_res.size(), el_base1.size() + base2.size())
        elif torch.is_tensor(base1) and isinstance(base2, tuple):
            self.assertTrue(isinstance(res, tuple))
            self.assertEqual(len(res), len(base2))
            for el_res, el_base2 in zip(res, base2):
                self.assertTrue(torch.is_tensor(el_res))
                self.assertTrue(torch.is_tensor(el_base2))
                self.assertEqual(el_res.size(), base1.size() + el_base2.size())
        elif isinstance(base1, tuple) and isinstance(base2, tuple):
            self.assertTrue(isinstance(res, tuple))
            self.assertEqual(len(res), len(base1))
            for el_res, el_base1 in zip(res, base1):
                self.assertTrue(isinstance(el_res, tuple))
                self.assertEqual(len(res), len(base2))
                for el_el_res, el_base2 in zip(el_res, base2):
                    self.assertTrue(torch.is_tensor(el_el_res))
                    self.assertTrue(torch.is_tensor(el_base2))
                    self.assertEqual(el_el_res.size(), el_base1.size() + el_base2.size())
        else:
            # Wrong bases
            raise RuntimeError("The bases given to `_assert_interleaved_struct` don't have"
                               " the right structure.")

    def test_vjp_err_check(self):
        def foo(a):
            return 3 * a.narrow(0, 0, 3)

        def bar(a):
            return 3 * a.narrow(0, 0, 3), "bar"

        inp = torch.rand(4)
        v = torch.ones(3)
        with self.assertRaisesRegex(TypeError, "The inputs given to vjp must be either a Tensor"):
            res = autogradF.vjp(foo, (inp, 2), v)

        with self.assertRaisesRegex(TypeError, "The outputs of the user-provided function given to vjp must"):
            res = autogradF.vjp(bar, inp, v)

        with self.assertRaisesRegex(RuntimeError, "The vector v can only be None if the user-provided function returns"):
            res = autogradF.vjp(foo, inp)

        with self.assertRaisesRegex(RuntimeError, "The given v should contain a single Tensor."):
            res = autogradF.vjp(foo, inp, (torch.ones_like(inp), torch.ones_like(inp)))

        with self.assertRaisesRegex(RuntimeError, "v has invalid size: should be torch.Size"):
            res = autogradF.vjp(foo, inp, v[:2])

        res = autogradF.vjp(foo, inp, v)[1]
        self._assert_same_struct(res, inp)

    def test_vjp_err_check_strict(self):
        def foo(a):
            return a.detach()

        def bar(a):
            # Make a non-leaf Tensor that requires_grad but that is not connected to the input
            return a.long().float().requires_grad_().clone()

        inp = torch.rand(4)
        v = torch.rand(4)
        with self.assertRaisesRegex(RuntimeError, "Output 0 of the user-provided function does not require gradients."):
            res = autogradF.vjp(foo, inp, v, strict=True)
        res = autogradF.vjp(foo, inp, v, strict=False)
        self._assert_same_struct(res[1], inp)
        self.assertEqual(res[1].abs().sum(), 0.)

        with self.assertRaisesRegex(RuntimeError, "The output of the user-provided function is independent of input 0"):
            res = autogradF.vjp(bar, inp, v, strict=True)
        res = autogradF.vjp(bar, inp, v, strict=False)
        self._assert_same_struct(res[1], inp)
        self.assertEqual(res[1].abs().sum(), 0.)

        # The Jacobian does not depend on the input
        def foo(a):
            return a.clone()

        inp.requires_grad_()
        with self.assertRaisesRegex(RuntimeError, "jacobian of the user-provided function is independent of input 0."):
            res = autogradF.vjp(foo, inp, v, create_graph=True, strict=True)
        res = autogradF.vjp(foo, inp, v, create_graph=True, strict=False)
        self._assert_same_struct(res[1], inp)
        self.assertEqual(res[1], v)

    def test_vjp_output(self):
        def reducer(x):
            return x.sum(dim=1)
        inputs = torch.rand(4, 4)
        v = torch.ones(4)
        res = autogradF.vjp(reducer, inputs, v)
        self._assert_same_struct(res[1], inputs)
        self.assertIsNone(res[0].grad_fn)
        self.assertIsNone(res[1].grad_fn)

        def adder(x, y):
            return 2 * x + 3 * y

        inputs = (torch.rand(2), torch.rand(2))
        v = torch.ones(2)
        out, vjp_val = autogradF.vjp(adder, inputs, v)
        self._assert_same_struct(vjp_val, inputs)
        self.assertIsNone(out.grad_fn)
        self.assertIsNone(vjp_val[0].grad_fn)
        self.assertIsNone(vjp_val[1].grad_fn)

        def adder(x, y):
            return 2 * x + 3 * y, x + y

        inputs = (torch.rand(2), torch.rand(2))
        v = (torch.tensor([1., 0.]), torch.tensor([1., 0.]))
        out, vjp_val = autogradF.vjp(adder, inputs, v)
        self._assert_same_struct(vjp_val, inputs)
        self.assertIsNone(out[0].grad_fn)
        self.assertIsNone(out[1].grad_fn)
        self.assertIsNone(vjp_val[0].grad_fn)
        self.assertIsNone(vjp_val[1].grad_fn)

    def test_vjp_scalar(self):
        def reducer(x):
            return x.sum()
        inputs = torch.rand(4, 4)
        v = torch.ones([])
        res = autogradF.vjp(reducer, inputs, v)
        self._assert_same_struct(res[0], v)
        self._assert_same_struct(res[1], inputs)

        res = autogradF.vjp(reducer, inputs)
        self._assert_same_struct(res[0], v)
        self._assert_same_struct(res[1], inputs)

        def expander(x):
            return x.unsqueeze(0).repeat(4)
        inputs = torch.rand([])
        v = torch.ones(4)
        res = autogradF.vjp(expander, inputs, v)
        self._assert_same_struct(res[0], v)
        self._assert_same_struct(res[1], inputs)

    def test_vjp_create_graph(self):
        def reducer(x):
            return x.sum(dim=1)
        inputs = torch.rand(2, 2)
        v = torch.ones(2)

        inputs.requires_grad_()
        v.requires_grad_()
        res = autogradF.vjp(reducer, inputs, v, create_graph=True)
        self._assert_same_struct(res[1], inputs)
        self.assertIsNotNone(res[0].grad_fn)
        self.assertIsNotNone(res[1].grad_fn)

        gradcheck(lambda inp, v: autogradF.vjp(reducer, inputs, v, create_graph=True), (inputs, v))
        gradgradcheck(lambda inp, v: autogradF.vjp(reducer, inputs, v, create_graph=True), (inputs, v))

        def adder(x, y):
            return 2 * x + 3 * y, x * y

        inputs = (torch.rand(2, requires_grad=True), torch.rand(2, requires_grad=True))
        v = (torch.tensor([1., 0.], requires_grad=True), torch.tensor([1., 0.], requires_grad=True))

        gradcheck(lambda *args: autogradF.vjp(adder, args[:2], args[2:], create_graph=True)[1], inputs + v)
        gradgradcheck(lambda *args: autogradF.vjp(adder, args[:2], args[2:], create_graph=True)[1], inputs + v)

        def foo(*args):
            x, y = args[:2]
            v = args[2:]

            x = x.cos()
            val, grad = autogradF.vjp(adder, (x, y), v, create_graph=True)

            return val[0].exp() + val[1].exp() + grad[0].exp() + grad[1].exp() + x.exp() + y.exp()

        gradcheck(foo, inputs + v)
        gradgradcheck(foo, inputs + v)

    def test_jvp_err_check(self):
        def foo(a):
            return 3 * a.narrow(0, 0, 3)

        def bar(a):
            return 3 * a.narrow(0, 0, 3), "bar"

        inp = torch.rand(4)
        v = torch.rand(4)
        with self.assertRaisesRegex(TypeError, "The inputs given to jvp must be either a Tensor"):
            res = autogradF.jvp(foo, (inp, 2), v)

        with self.assertRaisesRegex(TypeError, "The outputs of the user-provided function given to jvp must"):
            res = autogradF.jvp(bar, inp, v)

        with self.assertRaisesRegex(RuntimeError, "The vector v can only be None if the input to the user-provided function"):
            res = autogradF.jvp(foo, inp)

        with self.assertRaisesRegex(RuntimeError, "The given v should contain a single Tensor."):
            res = autogradF.jvp(foo, inp, (v, v))

        with self.assertRaisesRegex(RuntimeError, "v has invalid size: should be torch.Size"):
            res = autogradF.jvp(foo, inp, v[:2])

        res = autogradF.jvp(foo, inp, v)[1]
        self._assert_same_struct(res, foo(inp))

    def test_jvp_err_check_strict(self):
        def foo(a):
            return a.detach()

        def bar(a):
            # Make a non-leaf Tensor that requires_grad but that is not connected to the input
            return a.long().float().requires_grad_().clone()

        inp = torch.rand(4)
        v = torch.rand(4)
        with self.assertRaisesRegex(RuntimeError, "Output 0 of the user-provided function does not require gradients."):
            res = autogradF.jvp(foo, inp, v, strict=True)
        res = autogradF.jvp(foo, inp, v, strict=False)
        self._assert_same_struct(res[1], res[0])
        self.assertEqual(res[1].abs().sum(), 0.)

        with self.assertRaisesRegex(RuntimeError, "The output of the user-provided function is independent of input 0"):
            res = autogradF.jvp(bar, inp, v, strict=True)
        res = autogradF.jvp(bar, inp, v, strict=False)
        self._assert_same_struct(res[1], res[0])
        self.assertEqual(res[1].abs().sum(), 0.)

        # The Jacobian does not depend on the input
        def foo(a):
            return a.clone()

        inp.requires_grad_()
        with self.assertRaisesRegex(RuntimeError, "jacobian of the user-provided function is independent of input 0."):
            res = autogradF.jvp(foo, inp, v, create_graph=True, strict=True)
        res = autogradF.jvp(foo, inp, v, create_graph=True, strict=False)
        self._assert_same_struct(res[1], inp)
        self.assertEqual(res[1], v)

    def test_jvp_output(self):
        def reducer(x):
            return x.sum(dim=1)
        inputs = torch.rand(4, 4)
        v = torch.ones(4, 4)
        res = autogradF.jvp(reducer, inputs, v)
        self._assert_same_struct(res[1], res[0])
        self.assertIsNone(res[0].grad_fn)
        self.assertIsNone(res[1].grad_fn)

        def adder(x, y):
            return 2 * x + 3 * y

        inputs = (torch.rand(2), torch.rand(2))
        v = (torch.ones(2), torch.ones(2))
        out, jvp_val = autogradF.jvp(adder, inputs, v)
        self._assert_same_struct(jvp_val, out)
        self.assertIsNone(out.grad_fn)
        self.assertIsNone(jvp_val[0].grad_fn)
        self.assertIsNone(jvp_val[1].grad_fn)

        def adder(x, y):
            return 2 * x + 3 * y, x + y

        inputs = (torch.rand(2), torch.rand(2))
        v = (torch.tensor([1., 0.]), torch.tensor([1., 0.]))
        out, jvp_val = autogradF.jvp(adder, inputs, v)
        self._assert_same_struct(jvp_val, out)
        self.assertIsNone(out[0].grad_fn)
        self.assertIsNone(out[1].grad_fn)
        self.assertIsNone(jvp_val[0].grad_fn)
        self.assertIsNone(jvp_val[1].grad_fn)

    def test_jvp_scalar(self):
        def reducer(x):
            return x.sum()
        inputs = torch.rand(4, 4)
        v = torch.ones(4, 4)
        res = autogradF.jvp(reducer, inputs, v)
        self._assert_same_struct(res[0], torch.zeros([]))
        self._assert_same_struct(res[1], res[0])

        def expander(x):
            return x.unsqueeze(0).repeat(4)
        inputs = torch.rand([])
        v = torch.ones([])
        res = autogradF.jvp(expander, inputs, v)
        self._assert_same_struct(res[0], torch.zeros(4))
        self._assert_same_struct(res[1], res[0])

        res = autogradF.jvp(expander, inputs)
        self._assert_same_struct(res[0], torch.zeros(4))
        self._assert_same_struct(res[1], res[0])

    def test_jvp_create_graph(self):
        def reducer(x):
            return x.sum(dim=1)
        inputs = torch.rand(2, 2)
        v = torch.ones(2, 2)

        inputs.requires_grad_()
        v.requires_grad_()
        res = autogradF.jvp(reducer, inputs, v, create_graph=True)
        self._assert_same_struct(res[1], res[0])
        self.assertIsNotNone(res[0].grad_fn)
        self.assertIsNotNone(res[1].grad_fn)

        gradcheck(lambda inp, v: autogradF.jvp(reducer, inp, v, create_graph=True), (inputs, v))
        gradgradcheck(lambda inp, v: autogradF.jvp(reducer, inp, v, create_graph=True), (inputs, v))

        def adder(x, y):
            return 2 * x + 3 * y, x * y

        inputs = (torch.rand(2, requires_grad=True), torch.rand(2, requires_grad=True))
        v = (torch.tensor([1., 0.], requires_grad=True), torch.tensor([1., 0.], requires_grad=True))

        gradcheck(lambda *args: autogradF.jvp(adder, args[:2], args[2:], create_graph=True)[1], inputs + v)
        gradgradcheck(lambda *args: autogradF.jvp(adder, args[:2], args[2:], create_graph=True)[1], inputs + v)

        def foo(*args):
            x, y = args[:2]
            v = args[2:]

            x = x.cos()
            val, grad = autogradF.jvp(adder, (x, y), v, create_graph=True)

            return val[0].exp() + val[1].exp() + grad[0].exp() + grad[1].exp() + x.exp() + y.exp()

        gradcheck(foo, inputs + v)
        gradgradcheck(foo, inputs + v)

    def test_jacobian_err_check(self):
        def foo(a):
            return 3 * a.narrow(0, 0, 3)

        def bar(a):
            return 3 * a.narrow(0, 0, 3), "bar"

        inp = torch.rand(4)
        with self.assertRaisesRegex(TypeError, "The inputs given to jacobian must be either a Tensor"):
            res = autogradF.jacobian(foo, (inp, 2))

        with self.assertRaisesRegex(TypeError, "The outputs of the user-provided function given to jacobian must"):
            res = autogradF.jacobian(bar, inp)

        res = autogradF.jacobian(foo, inp)
        self._assert_interleaved_struct(res, foo(inp), inp)

        def foo(a, b):
            return b, 3 * a.narrow(0, 0, 3)

        inp = (torch.rand(4), torch.rand(5))

        res = autogradF.jacobian(foo, inp)
        self._assert_interleaved_struct(res, foo(*inp), inp)

    def test_jacobian_err_check_strict(self):
        def foo(a):
            return a.detach()

        def bar(a):
            # Make a non-leaf Tensor that requires_grad but that is not connected to the input
            return a.long().float().requires_grad_().clone()

        inp = torch.rand(4)
        with self.assertRaisesRegex(RuntimeError, "Output 0 of the user-provided function does not require gradients."):
            res = autogradF.jacobian(foo, inp, strict=True)
        res = autogradF.jacobian(foo, inp, strict=False)
        self._assert_interleaved_struct(res, foo(inp), inp)
        self.assertEqual(res.abs().sum(), 0.)

        with self.assertRaisesRegex(RuntimeError, "Output 0 of the user-provided function is independent of input 0."):
            res = autogradF.jacobian(bar, inp, strict=True)
        res = autogradF.jacobian(bar, inp, strict=False)
        self._assert_interleaved_struct(res, foo(inp), inp)
        self.assertEqual(res.abs().sum(), 0.)

        # The Jacobian does not depend on the input
        def foo(a):
            return a.clone()

        inp.requires_grad_()
        with self.assertRaisesRegex(RuntimeError, "jacobian of the user-provided function is independent of input 0."):
            res = autogradF.jacobian(foo, inp, create_graph=True, strict=True)
        res = autogradF.jacobian(foo, inp, create_graph=True, strict=False)
        self._assert_interleaved_struct(res, inp, inp)
        self.assertEqual(res, torch.eye(4))

    def test_jacobian_output(self):
        def exp_reducer(x):
            return x.exp().sum(dim=1)

        inputs = torch.rand(4, 4)
        res = autogradF.jacobian(exp_reducer, inputs)
        self._assert_interleaved_struct(res, exp_reducer(inputs), inputs)
        self.assertIsNone(res.grad_fn)

        def identity(x):
            return x.clone()

        inputs = torch.rand(4)
        res = autogradF.jacobian(identity, inputs)
        self._assert_interleaved_struct(res, identity(inputs), inputs)
        self.assertIsNone(res.grad_fn)
        self.assertEqual(res, torch.eye(4))

        def add_exp_reducer(x, y):
            return (x + y.exp()).sum(dim=1)

        inputs = (torch.rand(4, 4), torch.rand(4, 4))
        res = autogradF.jacobian(add_exp_reducer, inputs)
        self._assert_interleaved_struct(res, add_exp_reducer(*inputs), inputs)
        self.assertIsNone(res[0].grad_fn)
        self.assertIsNone(res[1].grad_fn)

    def test_jacobian_scalar(self):
        def reducer(x):
            return x.sum()
        inputs = torch.rand(4, 4)
        res = autogradF.jacobian(reducer, inputs)
        self._assert_same_struct(res, inputs)

        def expander(x):
            return x.unsqueeze(0).repeat(4)
        inputs = torch.rand([])
        res = autogradF.jacobian(expander, inputs)
        self._assert_same_struct(res, torch.zeros(4))

    def test_jacobian_create_graph(self):
        def exp_reducer(x):
            return x.exp().sum(dim=1)

        inputs = torch.rand(4, 4, requires_grad=True)
        res = autogradF.jacobian(exp_reducer, inputs, create_graph=True)
        self._assert_interleaved_struct(res, exp_reducer(inputs), inputs)
        self.assertIsNotNone(res.grad_fn)

        gradcheck(lambda inp: autogradF.jacobian(exp_reducer, inp, create_graph=True), inputs)
        gradgradcheck(lambda inp: autogradF.jacobian(exp_reducer, inp, create_graph=True), inputs)

        def add_exp_reducer(x, y):
            return (x + y).exp().sum(dim=1)

        inputs = (torch.rand(4, 4, requires_grad=True), torch.rand(4, 4, requires_grad=True))
        res = autogradF.jacobian(add_exp_reducer, inputs, create_graph=True)
        self._assert_interleaved_struct(res, add_exp_reducer(*inputs), inputs)
        self.assertIsNotNone(res[0].grad_fn)
        self.assertIsNotNone(res[1].grad_fn)

        gradcheck(lambda *inp: autogradF.jacobian(add_exp_reducer, inp, create_graph=True), inputs)
        gradgradcheck(lambda *inp: autogradF.jacobian(add_exp_reducer, inp, create_graph=True), inputs)

        def foo(x, y):
            x = x.cos()
            val, jac = autogradF.jacobian(add_exp_reducer, (x, y), create_graph=True)

            res = val[0].exp().sum() + val[1].exp().sum() + jac[0].exp().sum()
            res = res + jac[1].exp().sum() + x.exp().sum() + y.exp().sum()
            return res

        gradcheck(foo, inputs)
        gradgradcheck(foo, inputs)

    def test_hessian_err_check(self):
        def foo(a):
            return 3 * a.narrow(0, 0, 3).exp().sum()

        def bar(a):
            return 3 * a.narrow(0, 0, 3), "bar"

        def bar2(a):
            return 3 * a.narrow(0, 0, 3)

        def bar3(a):
            return 3 * a.narrow(0, 0, 3), 3 * a.narrow(0, 0, 3)

        inp = torch.rand(4)
        with self.assertRaisesRegex(TypeError, "The inputs given to hessian must be either a Tensor"):
            res = autogradF.hessian(foo, (inp, 2))

        with self.assertRaisesRegex(TypeError, "The outputs of the user-provided function given to hessian must"):
            res = autogradF.hessian(bar, inp)

        err_msg_out = "The Tensor returned by the function given to hessian should contain a single element"
        with self.assertRaisesRegex(RuntimeError, err_msg_out):
            res = autogradF.hessian(bar2, inp)

        with self.assertRaisesRegex(RuntimeError, "The function given to hessian should return a single Tensor"):
            res = autogradF.hessian(bar3, inp)

        res = autogradF.hessian(foo, inp)
        self._assert_interleaved_struct(res, inp, inp)

        def foo(a, b):
            return (3 * b.narrow(0, 0, 3) * a.narrow(0, 0, 3)).sum()

        inp = (torch.rand(4), torch.rand(5))

        res = autogradF.hessian(foo, inp)
        self._assert_interleaved_struct(res, inp, inp)

    def test_hessian_err_check_strict(self):
        def foo(a):
            return a.detach().sum()

        def bar(a):
            # Make a non-leaf Tensor that requires_grad but that is not connected to the input
            return a.long().float().requires_grad_().clone().sum()

        def bar2(a):
            # A Linear function for which the jacobian is independent of the input
            return (3 * a).sum()

        inp = torch.rand(4)
        with self.assertRaisesRegex(RuntimeError, "Output 0 of the user-provided function does not require gradients."):
            res = autogradF.hessian(foo, inp, strict=True)
        res = autogradF.hessian(foo, inp, strict=False)
        self._assert_interleaved_struct(res, inp, inp)
        self.assertEqual(res.abs().sum(), 0.)

        with self.assertRaisesRegex(RuntimeError, "jacobian of the user-provided function with respect to input 0"):
            res = autogradF.hessian(bar, inp, strict=True)
        res = autogradF.hessian(bar, inp, strict=False)
        self._assert_interleaved_struct(res, inp, inp)
        self.assertEqual(res.abs().sum(), 0.)

        with self.assertRaisesRegex(RuntimeError, "jacobian of the user-provided function with respect to input 0 is"):
            res = autogradF.hessian(bar2, inp, strict=True)
        res = autogradF.hessian(bar2, inp, strict=False)
        self._assert_interleaved_struct(res, inp, inp)
        self.assertEqual(res.abs().sum(), 0.)

    def test_hessian_output(self):
        def pow_reducer(x):
            return x.pow(3).sum()

        inputs = torch.rand(2, 2)
        res = autogradF.hessian(pow_reducer, inputs)
        self._assert_interleaved_struct(res, inputs, inputs)
        self.assertIsNone(res.grad_fn)

        def add_pow_reducer(x, y):
            return (x + y).pow(3).sum()

        inputs = (torch.rand(2, 2), torch.rand(2, 2))
        res = autogradF.hessian(add_pow_reducer, inputs)
        self._assert_interleaved_struct(res, inputs, inputs)
        self.assertIsNone(res[0][0].grad_fn)
        self.assertIsNone(res[0][1].grad_fn)
        self.assertIsNone(res[1][0].grad_fn)
        self.assertIsNone(res[1][1].grad_fn)

    def test_hessian_scalar(self):
        def reducer(x):
            return x.sum()
        inputs = torch.rand(4, 4)
        res = autogradF.hessian(reducer, inputs)
        self._assert_interleaved_struct(res, inputs, inputs)

        inputs = torch.rand([])
        res = autogradF.hessian(reducer, inputs)
        self._assert_same_struct(res, inputs)

        def bad_reducer(x):
            return x.sum().view(1, 1, 1)
        inputs = torch.rand(4, 4)
        res = autogradF.hessian(bad_reducer, inputs)
        self._assert_interleaved_struct(res, inputs, inputs)

    def test_hessian_create_graph(self):
        def pow_reducer(x):
            return x.pow(3).sum()

        inputs = torch.rand(2, 2, requires_grad=True)
        res = autogradF.hessian(pow_reducer, inputs, create_graph=True)
        self._assert_interleaved_struct(res, inputs, inputs)
        self.assertIsNotNone(res.grad_fn)

        gradcheck(lambda inp: autogradF.hessian(pow_reducer, inp, create_graph=True), inputs)
        gradgradcheck(lambda inp: autogradF.hessian(pow_reducer, inp, create_graph=True), inputs)

        def add_pow_reducer(x, y):
            return (x + y).pow(3).sum()

        inputs = (torch.rand(2, 2, requires_grad=True), torch.rand(2, 2, requires_grad=True))
        res = autogradF.hessian(add_pow_reducer, inputs, create_graph=True)
        self._assert_interleaved_struct(res, inputs, inputs)
        self.assertIsNotNone(res[0][0].grad_fn)
        self.assertIsNotNone(res[0][1].grad_fn)
        self.assertIsNotNone(res[1][0].grad_fn)
        self.assertIsNotNone(res[1][1].grad_fn)

        def flatten(inp):
            return tuple(el_lvl2 for el_lvl1 in inp for el_lvl2 in el_lvl1)

        gradcheck(lambda *inp: flatten(autogradF.hessian(add_pow_reducer, inp, create_graph=True)), inputs)
        gradgradcheck(lambda *inp: flatten(autogradF.hessian(add_pow_reducer, inp, create_graph=True)), inputs)

        def foo(x, y):
            x = x.cos()
            val, hess = autogradF.hessian(add_pow_reducer, (x, y), create_graph=True)

            res = val[0].cos().sum() + val[1].cos().sum() + hess[0].cos().sum()
            res = res + hess[1].cos().sum() + x.cos().sum() + y.cos().sum()
            return res

        gradcheck(foo, inputs)
        gradgradcheck(foo, inputs)

    def test_vhp_err_check(self):
        def foo(a):
            return 3 * a.narrow(0, 0, 3).exp().sum()

        def bar(a):
            return 3 * a.narrow(0, 0, 3), "bar"

        def bar2(a):
            return 3 * a.narrow(0, 0, 3)

        inp = torch.rand(4)
        v = torch.rand(4)
        with self.assertRaisesRegex(TypeError, "The inputs given to vhp must be either a Tensor"):
            res = autogradF.vhp(foo, (inp, 2), v)

        with self.assertRaisesRegex(TypeError, "The outputs of the user-provided function given to vhp must"):
            res = autogradF.vhp(bar, inp, v)

        err_msg_out = "The Tensor returned by the function given to vhp should contain a single element"
        with self.assertRaisesRegex(RuntimeError, err_msg_out):
            res = autogradF.vhp(bar2, inp, v)

        with self.assertRaisesRegex(RuntimeError, "v has invalid size:"):
            res = autogradF.vhp(foo, inp, torch.rand(5))

        with self.assertRaisesRegex(TypeError, "The v given to vhp must be either a Tensor or a tuple of Tensors"):
            res = autogradF.vhp(foo, inp, (v, 2))

        res = autogradF.vhp(foo, inp, v)
        self._assert_same_struct(res[1], inp)

        def foo(a, b):
            return (3 * b.narrow(0, 0, 3) * a.narrow(0, 0, 3)).sum()

        inp = (torch.rand(4), torch.rand(5))
        v = (torch.rand(4), torch.rand(5))

        res = autogradF.vhp(foo, inp, v)
        self._assert_same_struct(res[1], inp)

    def test_vhp_err_check_strict(self):
        def foo(a):
            return a.detach().sum()

        def bar(a):
            # Make a non-leaf Tensor that requires_grad but that is not connected to the input
            return a.long().float().requires_grad_().clone().sum()

        def bar2(a):
            # A Linear function for which the jacobian is independent of the input
            return (3 * a).sum()

        inp = torch.rand(4)
        v = torch.rand(4)
        with self.assertRaisesRegex(RuntimeError, "Output 0 of the user-provided function does not require gradients."):
            res = autogradF.vhp(foo, inp, v, strict=True)
        res = autogradF.vhp(foo, inp, v, strict=False)
        self._assert_same_struct(res[1], inp)
        self.assertEqual(res[1].abs().sum(), 0.)

        with self.assertRaisesRegex(RuntimeError, "The output of the user-provided function is independent of input 0"):
            res = autogradF.vhp(bar, inp, v, strict=True)
        res = autogradF.vhp(bar, inp, v, strict=False)
        self._assert_same_struct(res[1], inp)
        self.assertEqual(res[1].abs().sum(), 0.)

        with self.assertRaisesRegex(RuntimeError, "jacobian of the user-provided function with respect to input 0 is"):
            res = autogradF.vhp(bar2, inp, v, strict=True)
        res = autogradF.vhp(bar2, inp, v, strict=False)
        self._assert_same_struct(res[1], inp)
        self.assertEqual(res[1].abs().sum(), 0.)

    def test_vhp_output(self):
        def foo(a):
            return 3 * a.narrow(0, 0, 3).exp().sum()

        inputs = torch.rand(4, 4)
        v = torch.ones(4, 4)
        res = autogradF.vhp(foo, inputs, v)
        self._assert_same_struct(res[1], inputs)
        self.assertIsNone(res[0].grad_fn)
        self.assertIsNone(res[1].grad_fn)

        def bar(a, b):
            return (a + 3 * b.narrow(0, 0, 3)).exp().sum()

        inputs = (torch.rand(3), torch.rand(4))
        v = (torch.ones(3), torch.ones(4))
        out, vhp_val = autogradF.vhp(bar, inputs, v)
        self._assert_same_struct(vhp_val, inputs)
        self.assertIsNone(out.grad_fn)
        self.assertIsNone(vhp_val[0].grad_fn)
        self.assertIsNone(vhp_val[1].grad_fn)

    def test_vhp_scalar(self):
        def reducer(x):
            return x.sum()
        inputs = torch.rand(4, 4)
        v = torch.ones(4, 4)
        res = autogradF.vhp(reducer, inputs, v)
        self._assert_same_struct(res[1], inputs)

        inputs = torch.rand([])
        v = torch.rand([])
        res = autogradF.vhp(reducer, inputs, v)
        self._assert_same_struct(res[1], inputs)

        res = autogradF.vhp(reducer, inputs)
        self._assert_same_struct(res[1], inputs)

        def bad_reducer(x):
            return x.sum().view(1, 1, 1)
        inputs = torch.rand(4, 4)
        v = torch.rand(4, 4)
        res = autogradF.vhp(bad_reducer, inputs, v)
        self._assert_same_struct(res[1], inputs)

    def test_vhp_create_graph(self):
        def foo(a):
            return 3 * a.narrow(0, 0, 3).exp().sum()

        inputs = torch.rand(4, 4, requires_grad=True)
        v = torch.ones(4, 4, requires_grad=True)
        res = autogradF.vhp(foo, inputs, v, create_graph=True)
        self._assert_same_struct(res[1], inputs)
        self.assertIsNotNone(res[0].grad_fn)
        self.assertIsNotNone(res[1].grad_fn)

        gradcheck(lambda inp, v: autogradF.vhp(foo, inp, v, create_graph=True), (inputs, v))
        gradgradcheck(lambda inp, v: autogradF.vhp(foo, inp, v, create_graph=True), (inputs, v))

        def bar(a, b):
            return (a + 3 * b.narrow(0, 0, 3)).exp().sum()

        inputs = (torch.rand(3, requires_grad=True), torch.rand(4, requires_grad=True))
        v = (torch.ones(3, requires_grad=True), torch.ones(4, requires_grad=True))
        out, vhp_val = autogradF.vhp(bar, inputs, v, create_graph=True)
        self._assert_same_struct(vhp_val, inputs)
        self.assertIsNotNone(out.grad_fn)
        self.assertIsNotNone(vhp_val[0].grad_fn)
        self.assertIsNotNone(vhp_val[1].grad_fn)

        gradcheck(lambda *args: autogradF.vhp(bar, args[:2], args[2:], create_graph=True)[1], inputs + v)
        gradgradcheck(lambda *args: autogradF.vhp(bar, args[:2], args[2:], create_graph=True)[1], inputs + v)

        def foo(*args):
            x, y = args[:2]
            v = args[2:]

            x = x.cos()
            val, grad = autogradF.vhp(bar, (x, y), v, create_graph=True)

            return val.cos() + grad[0].cos().sum() + grad[1].cos() + x.cos().sum() + y.cos()

        gradcheck(foo, inputs + v)
        gradgradcheck(foo, inputs + v)

    def test_hvp_err_check(self):
        def foo(a):
            return 3 * a.narrow(0, 0, 3).exp().sum()

        def bar(a):
            return 3 * a.narrow(0, 0, 3), "bar"

        def bar2(a):
            return 3 * a.narrow(0, 0, 3)

        inp = torch.rand(4)
        v = torch.rand(4)
        res = autogradF.hvp(foo, inp, v)
        with self.assertRaisesRegex(TypeError, "The inputs given to hvp must be either a Tensor"):
            res = autogradF.hvp(foo, (inp, 2), v)

        with self.assertRaisesRegex(TypeError, "The outputs of the user-provided function given to hvp must"):
            res = autogradF.hvp(bar, inp, v)

        err_msg_out = "The Tensor returned by the function given to hvp should contain a single element"
        with self.assertRaisesRegex(RuntimeError, err_msg_out):
            res = autogradF.hvp(bar2, inp, v)

        with self.assertRaisesRegex(RuntimeError, "v has invalid size:"):
            res = autogradF.hvp(foo, inp, torch.rand(5))

        with self.assertRaisesRegex(TypeError, "The v given to hvp must be either a Tensor or a tuple of Tensors"):
            res = autogradF.hvp(foo, inp, (v, 2))

        res = autogradF.hvp(foo, inp, v)
        self._assert_same_struct(res[1], inp)

        def foo(a, b):
            return (3 * b.narrow(0, 0, 3) * a.narrow(0, 0, 3)).sum()

        inp = (torch.rand(4), torch.rand(5))
        v = (torch.rand(4), torch.rand(5))

        res = autogradF.hvp(foo, inp, v)
        self._assert_same_struct(res[1], inp)

    def test_hvp_err_check_strict(self):
        def foo(a):
            return a.detach().sum()

        def bar(a):
            # Make a non-leaf Tensor that requires_grad but that is not connected to the input
            return a.long().float().requires_grad_().clone().sum()

        def bar2(a):
            # A Linear function for which the jacobian is independent of the input
            return (3 * a).sum()

        inp = torch.rand(4)
        v = torch.rand(4)
        with self.assertRaisesRegex(RuntimeError, "Output 0 of the user-provided function does not require gradients."):
            res = autogradF.hvp(foo, inp, v, strict=True)
        res = autogradF.hvp(foo, inp, v, strict=False)
        self._assert_same_struct(res[1], inp)
        self.assertEqual(res[1].abs().sum(), 0.)

        with self.assertRaisesRegex(RuntimeError, "The output of the user-provided function is independent of input 0"):
            res = autogradF.hvp(bar, inp, v, strict=True)
        res = autogradF.hvp(bar, inp, v, strict=False)
        self._assert_same_struct(res[1], inp)
        self.assertEqual(res[1].abs().sum(), 0.)

        with self.assertRaisesRegex(RuntimeError, "jacobian of the user-provided function with respect to input 0 is"):
            res = autogradF.hvp(bar2, inp, v, strict=True)
        res = autogradF.hvp(bar2, inp, v, strict=False)
        self._assert_same_struct(res[1], inp)
        self.assertEqual(res[1].abs().sum(), 0.)

    def test_hvp_output(self):
        def foo(a):
            return 3 * a.narrow(0, 0, 3).exp().sum()

        inputs = torch.rand(4, 4)
        v = torch.ones(4, 4)
        res = autogradF.hvp(foo, inputs, v)
        self._assert_same_struct(res[1], inputs)
        self.assertIsNone(res[0].grad_fn)
        self.assertIsNone(res[1].grad_fn)

        def bar(a, b):
            return (a + 3 * b.narrow(0, 0, 3)).exp().sum()

        inputs = (torch.rand(3), torch.rand(4))
        v = (torch.ones(3), torch.ones(4))
        out, hvp_val = autogradF.hvp(bar, inputs, v)
        self._assert_same_struct(hvp_val, inputs)
        self.assertIsNone(out.grad_fn)
        self.assertIsNone(hvp_val[0].grad_fn)
        self.assertIsNone(hvp_val[1].grad_fn)

    def test_hvp_scalar(self):
        def reducer(x):
            return x.exp().sum()
        inputs = torch.rand(4, 4)
        v = torch.ones(4, 4)
        res = autogradF.hvp(reducer, inputs, v)
        self._assert_same_struct(res[1], inputs)

        inputs = torch.rand([])
        v = torch.rand([])
        res = autogradF.hvp(reducer, inputs, v)
        self._assert_same_struct(res[1], inputs)

        res = autogradF.hvp(reducer, inputs)
        self._assert_same_struct(res[1], inputs)

        def bad_reducer(x):
            return x.exp().sum().view(1, 1, 1)
        inputs = torch.rand(4, 4)
        v = torch.rand(4, 4)
        res = autogradF.hvp(bad_reducer, inputs, v)
        self._assert_same_struct(res[1], inputs)

    def test_hvp_create_graph(self):
        def foo(a):
            return 3 * a.narrow(0, 0, 3).exp().sum()

        inputs = torch.rand(4, 4, requires_grad=True)
        v = torch.ones(4, 4, requires_grad=True)
        res = autogradF.hvp(foo, inputs, v, create_graph=True)
        self._assert_same_struct(res[1], inputs)
        self.assertIsNotNone(res[0].grad_fn)
        self.assertIsNotNone(res[1].grad_fn)

        gradcheck(lambda inp, v: autogradF.hvp(foo, inp, v, create_graph=True), (inputs, v))
        gradgradcheck(lambda inp, v: autogradF.hvp(foo, inp, v, create_graph=True), (inputs, v))

        def bar(a, b):
            return (a + 3 * b.narrow(0, 0, 3)).exp().sum()

        inputs = (torch.rand(3, requires_grad=True), torch.rand(4, requires_grad=True))
        v = (torch.ones(3, requires_grad=True), torch.ones(4, requires_grad=True))
        out, hvp_val = autogradF.hvp(bar, inputs, v, create_graph=True)
        self._assert_same_struct(hvp_val, inputs)
        self.assertIsNotNone(out.grad_fn)
        self.assertIsNotNone(hvp_val[0].grad_fn)
        self.assertIsNotNone(hvp_val[1].grad_fn)

        gradcheck(lambda *args: autogradF.hvp(bar, args[:2], args[2:], create_graph=True)[1], inputs + v)
        gradgradcheck(lambda *args: autogradF.hvp(bar, args[:2], args[2:], create_graph=True)[1], inputs + v)

        def foo(*args):
            x, y = args[:2]
            v = args[2:]

            x = x.cos()
            val, grad = autogradF.hvp(bar, (x, y), v, create_graph=True)

            return val.cos() + grad[0].cos().sum() + grad[1].cos() + x.cos().sum() + y.cos()

        gradcheck(foo, inputs + v)
        gradgradcheck(foo, inputs + v)

    def test_jacobian_match_vjp_jvp(self):
        def foo(x):
            return x ** 3 + x.sum()

        inputs = torch.rand(4)
        v = torch.rand(4)

        jac = autogradF.jacobian(foo, inputs)
        jvp = autogradF.jvp(foo, inputs, v)[1]
        vjp = autogradF.vjp(foo, inputs, v)[1]

        self.assertEqual(jvp, torch.mm(jac, v.unsqueeze(1)).squeeze(1))
        self.assertEqual(vjp, torch.mm(v.unsqueeze(0), jac).squeeze(0))

    def test_hessian_match_vhp_hvp(self):
        def foo(a):
            return 3 * a.narrow(0, 0, 3).exp().sum()

        inputs = torch.rand(4)
        v = torch.rand(4)

        hes = autogradF.hessian(foo, inputs)
        hvp = autogradF.hvp(foo, inputs, v)[1]
        vhp = autogradF.vhp(foo, inputs, v)[1]

        self.assertEqual(hvp, torch.mm(hes, v.unsqueeze(1)).squeeze(1))
        self.assertEqual(vhp, torch.mm(v.unsqueeze(0), hes).squeeze(0))


# Generic device type autograd tests.
class TestAutogradDeviceType(TestCase):

    # skip this test if running on rocm, because in cdist
    # we use __shfl_down_sync on CUDA for fast reduction
    # and it gives incorrect results on rocm platform
    @skipCUDAIfRocm
    def test_cdist(self, device):
        def _test_cdist_for_size(sizex, sizey=None):
            if sizey is None:
                sizey = sizex
            for p in [0, 1, 2, 3, 1.5, 2.5, float('inf')]:
                x = torch.randn(sizex, device=device, dtype=torch.double)
                y = torch.randn(sizey, device=device, dtype=torch.double)
                eps = 1e-6
                # to avoid extremum
                x = x - (((x - y) < eps).double() * 2 * eps)
                x.requires_grad = True
                y.requires_grad = True
                f_args_variable = (x, y)

                def f(a, b):
                    return torch.cdist(a, b, p)
                f_args_tensor = deepcopy(unpack_variables(f_args_variable))
                run_functional_checks(self, "test_cdist", "cdist", f,
                                      True, f_args_variable, f_args_tensor)

        def _test_euclidean_large_cdist(sizex, sizey=None):
            if sizey is None:
                sizey = sizex
            x = torch.randn(sizex, device=device, dtype=torch.float)
            y = torch.randn(sizey, device=device, dtype=torch.float)
            eps = 1e-6
            # to avoid extremum
            x = x - (((x - y) < eps).float() * 2 * eps)
            x.requires_grad = True
            y.requires_grad = True
            f_args_variable = (x, y)
            dist = torch.cdist(x, y, p=2)
            # Do a backward pass to check that it is valid for large
            # matrices
            loss = dist.sum()
            loss.backward()

        _test_cdist_for_size((S, S))
        _test_cdist_for_size((S, S, S))
        _test_cdist_for_size((3, 5))
        _test_cdist_for_size((2, 3, 5))
        _test_cdist_for_size((1, 2, 3))
        _test_cdist_for_size((1, 1), (S, 1))
        _test_euclidean_large_cdist((2000, 5))


    # NOTE: flaky on ROCm CI
    @skipCUDAIfRocm
    def test_sparse_ctor_getter_backward(self, device):
        # See NOTE [ Sparse: autograd and API ] on the expected behavior of this test
        def _test(size, sparse_dim, nnz, device):
            v_size = [nnz] + list(size[sparse_dim:])
            i = torch.rand(sparse_dim, nnz)
            i.mul_(torch.tensor(size[:sparse_dim]).unsqueeze(1).to(i))
            i = i.to(torch.long)

            inp = torch.randn(v_size, requires_grad=True)
            other = self.genSparseTensor(size, sparse_dim, nnz, is_uncoalesced=True)[0]
            other = other.to(device)

            def fn(v):
                x = torch.sparse_coo_tensor(i, v, size, device=device)
                y = (x + other).coalesce()
                yv = y.values()
                new_v = yv.tanh()
                z = torch.sparse_coo_tensor(y.indices(), new_v, y.size())
                return z.coalesce().values()

            gradcheck(fn, (inp,))
            # FIXME: make gradgradcheck work.
            # gradgradcheck(fn, (inp,))

            # assert that _values is non-differentiable
            with self.assertRaisesRegex(RuntimeError, "does not have a grad_fn"):
                other.detach().requires_grad_()._values().backward(torch.ones_like(other._values()))

        for empty_i, empty_v, empty_nnz in product([True, False], repeat=3):
            sparse_size = [] if empty_i else [2, 1]
            dense_size = [1, 0, 2] if empty_v else [1, 2]
            nnz = 0 if empty_nnz else 5
            _test(sparse_size + dense_size, len(sparse_size), nnz, device)

    # autograd tests via common_method_invocations don't allow input tensors to
    # be sparse (RuntimeError: gradcheck expects all tensor inputs are dense when
    # check_sparse_nnz is set to False.)
    def test_sparse_mask_autograd(self, device):
        tensor = torch.randn(3, requires_grad=True, device=device)
        mask = torch.ones(3, device=device)
        mask[1] = 0
        mask = mask.to_sparse()
        converted = tensor.sparse_mask(mask).to_dense()
        converted.sum().backward()
        self.assertEqual(tensor.grad, mask.to_dense())

    def test_pyscalar_conversions(self, device):
        def _test_pyscalar_conversions(t, integral_conv):
            # integral -> integral
            l = t(torch.zeros(1, 1, 1, dtype=torch.long))
            pyscalar = -12345
            l[0] = pyscalar
            self.assertEqual(integral_conv(l), pyscalar)

            # floating point -> floating point
            f = Variable(t(torch.randn(1, 1)))
            pyscalar = -12345.1
            f[0] = pyscalar
            self.assertEqual(float(f), pyscalar)
            f[0] = nan
            self.assertTrue(math.isnan(float(f)))
            f[0] = inf
            self.assertEqual(float(f), inf, allow_inf=True)
            f[0] = -inf
            self.assertEqual(float(f), -inf, allow_inf=True)

            # integral -> floating point
            # check we can convert something that loses precision
            pyscalar = 1234567890123456789
            self.assertNotEqual(pyscalar, integral_conv(float(pyscalar)))
            l[0] = pyscalar
            self.assertEqual(float(l), float(pyscalar))

            # floating point -> integral
            f[0] = nan
            self.assertRaises(ValueError, lambda: integral_conv(f[0]))
            f[0] = inf
            self.assertRaises(OverflowError, lambda: integral_conv(f[0]))
            f[0] = -inf
            self.assertRaises(OverflowError, lambda: integral_conv(f[0]))
            f[0] = sys.float_info.max
            self.assertEqual(integral_conv(f), sys.float_info.max)

            # bool, nonzero
            def test_nonzero(tensor, value, expected):
                tensor[0] = value
                self.assertEqual(expected, bool(tensor))
                self.assertEqual(expected, True if tensor else False)

            test_nonzero(l, 0, False)
            test_nonzero(l, -2, True)
            test_nonzero(f, 0.0, False)
            test_nonzero(f, sys.float_info.min, True)
            test_nonzero(f, nan, bool(nan))
            test_nonzero(f, inf, bool(inf))
            test_nonzero(f, -inf, bool(-inf))


        _test_pyscalar_conversions(lambda x: x.to(device), lambda x: int(x))
        if sys.version_info[0] == 2:
            _test_pyscalar_conversions(lambda x: x.to(device), lambda x: long(x))

    @dtypesIfCUDA(torch.half, torch.float, torch.double, torch.int8, torch.int16, torch.int32, torch.int64)
    @dtypes(torch.float, torch.double, torch.int8, torch.int16, torch.int32, torch.int64)
    def test_set_requires_grad_only_for_floats(self, device, dtype):
        def f1():
            a = torch.ones(1, dtype=dtype, device=device)
            a.requires_grad_()

        def f2():
            a = torch.ones(1, dtype=dtype, device=device)
            a.requires_grad = True

        def f3():
            torch.ones(1, dtype=dtype, device=device, requires_grad=True)

        a = torch.ones(1, dtype=dtype, device=device)
        a.requires_grad = False  # should always work
        a.requires_grad_(False)

        for f in [f1, f2, f3]:
            if dtype.is_floating_point:
                f()
            else:
                with self.assertRaisesRegex(RuntimeError, 'floating point', msg="dt: {} device: {}".format(a.dtype, a.device)):
                    f()

    @onlyCUDA
    def test_advanced_indexing_backwards_large(self, device):
        # See https://github.com/pytorch/pytorch/issues/22843
        n = (1 << 16)
        x = torch.rand(n, 1, device=device, requires_grad=True)
        a = x[:, [0]]
        a.sum().backward()
        self.assertEqual(x.grad, torch.ones(n, 1, device=device))

    def _test_reentrant_parent_error_on_cpu(self, device):
        t1 = torch.rand([3, 3], requires_grad=True)
        t2 = torch.rand([3, 3], device=device, requires_grad=True)
        t3 = torch.rand([3, 3], device=device, requires_grad=True)

        # Parent graph cpu graph.
        t4 = t1 * t1
        t5 = TestAutograd.SimulateBackwardError.apply(t4)

        # Child gpu graph (much longer than parent graph).
        prev = t2 * t2
        for i in range(10):
            prev = prev * t2
        reentrant_root = prev

        class ReentrantFunc(Function):
            @staticmethod
            def forward(ctx, inp):
                return inp.clone()

            @staticmethod
            def backward(ctx, grad):
                # Reentrant backward in child will take much longer.
                reentrant_root.backward()
                return grad

        # Parent gpu graph.
        t6 = ReentrantFunc.apply(t3)
        t7 = t6 * t6

        # Parent graph will error out first, while child graph will continue executing.
        with self.assertRaisesRegex(RuntimeError, "Simulate error"):
            torch.autograd.backward([t5.sum(), t7.sum()])

        # No grads should be accumulated since child graph will stop execution
        # after parent receives error.
        self.assertIsNone(t2.grad)
        self.assertIsNone(t1.grad)
        self.assertIsNone(t3.grad)

    @onlyCUDA
    def test_reentrant_parent_error_on_cpu(self, device):
        before = CudaMemoryLeakCheck.get_cuda_memory_usage()

        # Run as separate function so that gc can clean up everything when we
        # check for memory usage.
        self._test_reentrant_parent_error_on_cpu(device)

        # Wait for autograd thread to cleanup failed tasks.
        after = CudaMemoryLeakCheck.get_cuda_memory_usage()
        start = time.time()
        while before != after and time.time() - start < 30:
            time.sleep(0.1)
            after = CudaMemoryLeakCheck.get_cuda_memory_usage()

        self.assertEqual(before, after)

    # test for backward in https://github.com/pytorch/pytorch/issues/15511
    def test_pdist_large(self, device):
        def func(x):
            return torch.pdist(x, p=2)

        # shape[0] should be able to be (roughly) arbitrarily large, but the kernel
        # is currently limited to smaller sizes (see issue above); this is just testing
        # a floor.
        shape = (1000, 1)
        x = torch.randn(shape, device=device).requires_grad_()
        output = torch.pdist(x, p=2)
        # just run a single backward, as gradcheck/gradgradcheck is expensive here
        output.sum().backward()

    def test_where_functional(self, device):
        x = torch.randn(5, 5, device=device, requires_grad=True)
        y = torch.randn(5, 5, device=device, requires_grad=True)
        cond = mask_not_all_zeros((5, 5)).to(device=device)

        def where(cond, x, y):
            return torch.where(cond, x, y)

        gradcheck(where, [cond, x, y], raise_exception=True)
        gradgradcheck(where, [cond, x, y], [torch.randn(5, 5, device=device)])

        x = torch.randn(5, 1, 5, device=device, requires_grad=True)
        y = torch.randn(5, 5, 1, device=device, requires_grad=True)
        gradcheck(where, [cond, x, y], raise_exception=True)
        gradgradcheck(where, [cond, x, y], [torch.randn(5, 5, 5, device=device)])

    @skipCUDAIfRocm
    @unittest.skipIf(IS_WINDOWS, """Test is flaky on Windows:
            https://github.com/pytorch/pytorch/issues/34870""")
    def test_ctc_loss(self, device):
        batch_size = 64
        num_labels = 101
        target_length = 15
        gradcheck_input_size = 10

        ZERO_NONE = 0
        ZERO_SOME = 1
        ZERO_ALL = 2

        # input_length, vary_lengths, zero_lengths
        tests = [(150, False, ZERO_NONE),
                 (150, True, ZERO_NONE),
                 (50, True, ZERO_SOME),
                 (50, True, ZERO_ALL)]

        if 'cuda' in device:
            tests += [(50, False, ZERO_NONE),
                      (50, True, ZERO_NONE),
                      (150, True, ZERO_SOME),
                      (150, True, ZERO_ALL)]

        for input_length, vary_lengths, zero_mode in tests:
            targets = torch.randint(1, num_labels, (batch_size, target_length),
                                    device=device, dtype=torch.long)
            x = torch.randn(gradcheck_input_size, device=device, requires_grad=True)
            tile_factors = torch.randn(input_length * batch_size * num_labels // gradcheck_input_size + 1,
                                       device=device)
            input_lengths = [(torch.randint(input_length // 2, input_length + 1, ()).item()
                              if vary_lengths or i == 0 else input_length) for i in range(batch_size)]
            if zero_mode == ZERO_ALL:
                target_lengths = [0 for _ in range(batch_size)]
            else:
                target_lengths = [(torch.randint(target_length // 2, target_length + 1, ()).item()
                                   if vary_lengths else target_length) for _ in range(batch_size)]
                if zero_mode == ZERO_SOME:
                    idxes = torch.randint(0, batch_size, (10,))
                    for i in idxes:
                        target_lengths[i] = 0

            def ctc_after_softmax(x):
                x_full = ((x[:, None] * tile_factors[None, :]).view(-1)[:input_length * batch_size * num_labels]
                          .view(input_length, batch_size, num_labels))
                log_probs = torch.log_softmax(x_full, 2)
                return torch.nn.functional.ctc_loss(log_probs, targets, input_lengths, target_lengths)

            gradcheck(ctc_after_softmax, [x])

    @onlyCUDA
    @skipCUDAIfRocm
    @skipCUDAIfCudnnVersionLessThan(7600)
    def test_ctc_loss_cudnn(self, device):
        batch_size = 16
        input_length = 30
        num_labels = 101
        target_length = 15
        targets = torch.randint(1, num_labels, (batch_size * target_length,),
                                device='cuda', dtype=torch.long)
        log_probs = torch.log_softmax(torch.randn(input_length, batch_size, num_labels, device='cuda', dtype=torch.float), 2)
        log_probs.requires_grad_()

        input_lengths = batch_size * [input_length]
        target_lengths = batch_size * [target_length]
        grad_out = torch.randn(batch_size, device='cuda', dtype=torch.float)
        with torch.backends.cudnn.flags(enabled=False):
            loss_native = torch.nn.functional.ctc_loss(log_probs, targets, input_lengths, target_lengths, reduction='none')
            grad_native, = torch.autograd.grad(loss_native, log_probs, grad_out)
        loss_cudnn = torch.nn.functional.ctc_loss(log_probs, targets.to('cpu', torch.int32),
                                                  input_lengths, target_lengths, reduction='none')
        self.assertTrue("Cudnn" in str(loss_cudnn.grad_fn))
        grad_cudnn, = torch.autograd.grad(loss_cudnn, log_probs, grad_out)
        self.assertEqual(grad_cudnn, grad_native, prec=1e-4)

    @skipCUDAIfRocm
    def test_leaky_relu_inplace_with_neg_slope(self, device):
        a = torch.tensor([-1., 1.], device=device, requires_grad=True)
        b = torch.nn.functional.leaky_relu_(a.clone(), -2)
        with self.assertRaisesRegex(RuntimeError, "call out-of-place version"):
            b.backward(torch.ones(2, device=device))

        a = torch.tensor([-1., 1.], device=device, requires_grad=True)
        b = torch.nn.functional.rrelu_(a.clone(), -5.0, 1.0)
        with self.assertRaisesRegex(RuntimeError, "call out-of-place version"):
            b.backward(torch.ones(2, device=device))

    @onlyCUDA
    def test_free_unneeded_tensor(self, device):
        x = torch.randn(2, 3, 10, 10, device=device, requires_grad=True)
        m = torch.randn(1, 3, 1, 1, device=device)

        z = x.sum()
        base_mem = torch.cuda.memory_allocated()
        z = ((x + 2) * m).sum()
        end_mem = torch.cuda.memory_allocated()

        # In the end the memory usage should remain equal, because neither of
        # (x + 2) and ((x + 2) * m) should be kept alive for backward, while the
        # previous allocation of z had the same size as the current one.
        self.assertEqual(base_mem, end_mem)

    @onlyCUDA
    def test_pin_memory(self, device):
        x = torch.randn(2, 2, requires_grad=True)
        self.assertEqual(x, x.pin_memory())
        self.assertIsNot(x, x.pin_memory())
        self.assertTrue(x.pin_memory().requires_grad)
        gradcheck(lambda x: x.pin_memory(), [x])
        gradgradcheck(lambda x: x.pin_memory(), [x])

    @skipCUDAIfRocm
    @onlyCUDA
    def test_profiler_emit_nvtx(self, device):
        # This test is not intended to ensure correctness of nvtx ranges.
        # That would require something a great deal more complex (you'd have to create a
        # profile in a subprocess, open it, and parse the sql somehow).
        # This test is merely intended to catch if emit_nvtx breaks on construction.
        a = torch.tensor([1, 2, 3], dtype=torch.float32, device=device)
        with torch.cuda.profiler.profile():
            with emit_nvtx():
                a.add(1.0)

    @onlyCUDA
    def test_rnn_backward_to_input_but_not_parameters(self, device):
        # this checks whether it is possible to not require
        # weight parameters, but require inputs, see #7722
        l = torch.nn.LSTM(2, 3).to(device)
        for p in l.parameters():
            p.requires_grad = False
        s = torch.randn(1, 1, 2, requires_grad=True, device=device)
        out, _ = l(s)
        out.sum().backward()
        self.assertFalse(s.grad is None or s.grad.abs().sum().item() == 0)

    @onlyCUDA
    def test_lstmcell_backward_only_one_output_grad(self, device):
        # checks that undefined gradients doen't hamper the backward
        # see #11872
        l = torch.nn.LSTMCell(2, 3).to(device).double()
        s = torch.randn(1, 2, device=device, dtype=torch.double, requires_grad=True)
        for i in range(2):
            out = l(s)[i]
            out.sum().backward()
            self.assertFalse(s.grad is None or s.grad.abs().sum().item() == 0)

    def _test_rnn_mod(self, mod, inp):
        from functools import partial

        def flatten_out(mod, inp):
            out = mod(inp)
            return tuple([t if isinstance(t, torch.Tensor) else tt for t in out for tt in t])
        gradcheckfunc = partial(flatten_out, mod)
        with torch.backends.cudnn.flags(enabled=False):
            torch.autograd.gradcheck(gradcheckfunc, inp)
            torch.autograd.gradgradcheck(gradcheckfunc, inp)

    def test_LSTM_grad_and_gradgrad(self, device):
        hsize = 4
        inp = torch.rand(1, 3, hsize, device=device, dtype=torch.float64, requires_grad=True)
        for bias in [True, False]:
            mod = torch.nn.LSTM(hsize, hsize, bias=bias).to(device).to(torch.float64)
            self._test_rnn_mod(mod, inp)

    def test_GRU_grad_and_gradgrad(self, device):
        hsize = 4
        inp = torch.rand(1, 3, hsize, device=device, dtype=torch.float64, requires_grad=True)
        for bias in [True, False]:
            mod = torch.nn.GRU(hsize, hsize, bias=bias).to(device).to(torch.float64)
            self._test_rnn_mod(mod, inp)

    @deviceCountAtLeast(1)
    def test_grad_assignment(self, devices):
        x = torch.randn(5, 5, device=devices[0])

        # Tests that the wrong shape raises
        with self.assertRaises(RuntimeError):
            x.grad = torch.randn(2, 2, device=devices[0])

        # Tests that the wrong dtype raises
        with self.assertRaises(RuntimeError):
            x.grad = torch.randn(5, 5, dtype=torch.long, device=devices[0])

        # Tests that self-assignment raises
        with self.assertRaises(RuntimeError):
            x.grad = x

        # Tests device -> cpu grad assignment raises
        if self.device_type != 'cpu':
            with self.assertRaises(RuntimeError):
                t_cpu = torch.rand(5, 5)
                t_cpu.grad = torch.randn(5, 5, device=devices[0])

        # Tests half type on CUDA
        if self.device_type == 'cuda':
            x = x.to(dtype=torch.half, device=devices[0])
            x.grad = torch.zeros_like(x)

        # Tests cross-device assignment raises
        if len(devices) > 1:
            x = torch.randn(5, 5, device=devices[0])
            with self.assertRaises(RuntimeError):
                x.grad = torch.randn(5, 5, device=devices[1])

    @deviceCountAtLeast(1)
    @dtypes(torch.float, torch.double)
    def test_requires_grad_factory(self, devices, dtype):
        fns = [torch.ones_like, torch.testing.randn_like]
        x = torch.randn(2, 3, dtype=dtype, device=devices[0])

        for fn in fns:
            for requires_grad in [True, False]:
                output = fn(x, dtype=dtype, device=devices[0], requires_grad=requires_grad)
                self.assertEqual(requires_grad, output.requires_grad)
                self.assertIs(dtype, output.dtype)
                self.assertEqual(devices[0], str(x.device))

    @deviceCountAtLeast(2)
    def test_unused_output_device(self, devices):
        from torch.nn.parallel._functions import Broadcast
        x = torch.randn(5, 5, dtype=torch.float, device=devices[0], requires_grad=True)
        outputs = Broadcast.apply(list(range(len(devices))), x)
        y = outputs[-1] * 2
        y.sum().backward()
        self.assertEqual(x.grad, torch.ones(5, 5) * 2)

    @deviceCountAtLeast(2)
    def test_backward_device(self, devices):
        # check that current device matches the variable's device
        device = [None]

        class Identity(torch.autograd.Function):
            @staticmethod
            def forward(ctx, x):
                return x.clone()

            @staticmethod
            def backward(ctx, grad_output):
                device[0] = grad_output.device
                return grad_output.clone()

        v = torch.randn(1, device=devices[1], requires_grad=True)
        Identity.apply(v).backward()
        self.assertEqual(str(device[0]), devices[1])

    @deviceCountAtLeast(2)
    def test_inputbuffer_add_multidevice(self, devices):
        input = torch.randn(1, device=devices[0], requires_grad=True)
        output = input.to(device=devices[1]) + input.to(device=devices[1])
        output.backward()

    @onlyCPU
    def test_copy_(self, device):
        # At the time of writing this test, copy_ is not generated from native_functions.yaml
        # there was a bug that bfloat16 was not recognized as floating.
        x = torch.randn(10, device=device, requires_grad=True)
        floating_dt = [dt for dt in torch.testing.get_all_dtypes() if dt.is_floating_point]
        for dt in floating_dt:
            y = torch.empty(10, device=device, dtype=dt)
            y.copy_(x)
            self.assertTrue(y.requires_grad)
            z = x.to(torch.bfloat16)
            self.assertTrue(z.requires_grad)

    @onlyCUDA
    def test_simple_reentrant_cross_device(self, device):
        class ReentrantFunc(Function):
            _cpu_mode = True
            @staticmethod
            def forward(ctx, x):
                return x * (x + 2)

            @staticmethod
            def backward(ctx, grad_output):
                with torch.enable_grad():
                    if ReentrantFunc._cpu_mode:
                        new_param = torch.randn(2, 2, requires_grad=True)
                        (new_param ** 2).sum().backward()
                    else:
                        new_param = torch.randn(2, 2, device=device, requires_grad=True)
                        (new_param ** 2).sum().backward()
                return grad_output

        # Reentrant starts on GPU thread, finishs on GPU thread
        x = torch.randn(2, 2, device=device, requires_grad=True)
        out = ReentrantFunc.apply(x)
        out.sum().backward()

        # Reentrant starts on CPU thread, finishs on GPU thread
        x = torch.randn(2, 2, requires_grad=True)
        # set ReentrantFunc node to GPU to emit tasks to GPU queue
        ReentrantFunc._cpu_mode = False
        out = ReentrantFunc.apply(x)
        out.sum().backward()

        # Reentrant starts on GPU thread, finishs on CPU thread
        x = torch.randn(2, 2, device=device, requires_grad=True)
        # set ReentrantFunc node to CPU to emit tasks to CPU queue
        ReentrantFunc._cpu_mode = True
        out = ReentrantFunc.apply(x)
        out.sum().backward()

    @onlyCUDA
    def test_cross_device_reentrant_autograd(self, device):
        # Output on gpu so that this task will be associated with the gpu thread
        def fn_on_gpu(inp):
            # Artificially increase the priority of the next op to make sure it runs
            # as soon as we reach it before the ops of branch1.
            dummy = inp * 2 * 2 * 2 * 2
            return inp.to(device=device)

        def parent_on_cpu(inp):
            # Slow branch of ops on gpu so that the work queue for the gpu thread
            # won't empty too quickly. They also have smaller priorities than the
            # ones created by fn_on_gpu
            branch1 = inp.to(device=device)
            branch1 = branch1 / branch1
            branch1 = branch1 / branch1
            branch1 = branch1 / branch1
            # Perform checkpoint on cpu tensors. So the last op performed in the reentrant
            # autograd is an AccumulateGrad that runs on the cpu thread for the gpu thread.
            # So the cpu thread will notify the gpu thread with an empty NodeTask.
            branch2 = checkpoint(fn_on_gpu, inp)
            out = branch2 + branch1
            return out

        inp = torch.rand(2, requires_grad=True)
        out = parent_on_cpu(inp)
        # This will segfault if the empty NodeTask is not handled properly in the
        # gpu thread ReadyQueue
        out.sum().backward()

class TestMultithreadAutograd(TestCase):
    def _run_py_multithread_fn(self, fn, args=(), num_threads=10, kwargs=None):
        threads = []
        for _ in range(num_threads):
            p = threading.Thread(target=fn, args=(args))
            p.start()
            threads.append(p)

        for p in threads:
            p.join()

    def test_simple_backward(self):
        # simple multithreaded backward that create threads in the beginning of training
        # and everything else is training separately, i.e. inputs, operations, etc.
        def train_fn():
            x = torch.ones(5, 5, requires_grad=True)
            y = (x + 3) * (x + 4) * 0.5
            y.sum().backward()
            self.assertEqual(x.grad, x + 3.5)

        self._run_py_multithread_fn(train_fn)


    def test_simple_backward_same_input(self):
        # simple multithreaded backward with only shared inputs (i.e. This is common
        # for things like Hogwild multithreaded training with multiple CPU threads)
        def train_fn_backward(x):
            y = (x + 3) * (x + 4) * 0.5
            y.sum().backward()

        x = torch.ones(5, 5, requires_grad=True)
        self._run_py_multithread_fn(train_fn_backward, (x,))
        # Since we are calling backward from multiple threads
        # and all threads share the same input, when we do backward
        # concurrently, different backwards will all accumulate to
        # the same .grad for each input, and the gradients should
        # be equal to num_threads * gradient
        self.assertEqual(x.grad, 10 * (x + 3.5))

        def train_fn_grad(x):
            y = (x + 3) * (x + 4) * 0.5
            grads = torch.autograd.grad(y.sum(), x)
            self.assertEqual(len(grads), 1)
            self.assertEqual(grads[0], x + 3.5)

        # since we use functional grad() api, gradients will not
        # be accumulate to the same place and should be the same
        self._run_py_multithread_fn(train_fn_grad, (x,))


    def test_python_thread_in_middle(self):
        # User might write a network that starts on one CPU thread, then runs its second half
        # concurrently with other threads (either via python threading or fork/join calls),
        # then calls backward()/grad() on BOTH threads, like a Y pattern from input at the
        # bottom to output at the top. This way part of the GraphTask is being shared across
        # different threads and we need to ensure user specify retain_graph=True, otherwise
        # error out with the correct error message

        # Case 1: multiple backward with python threads, retain_graph=False
        # should throw error in some threads with no retain_graph.
        success_vs_raises = [0, 0]

        def train_fn_no_retain_graph(x):
            y = x + x ** 2
            try:
                y.sum().backward()
                success_vs_raises[0] += 1
            except RuntimeError as error:
                success_vs_raises[1] += 1
                self.assertRegex(str(error), "Specify retain_graph=True")

        x_no_retain = torch.ones(5, 5, requires_grad=True)
        y_no_retain = x_no_retain + x_no_retain ** 2
        self._run_py_multithread_fn(train_fn_no_retain_graph, (y_no_retain,), num_threads=5)
        # at least one thread will be success in this case, all other threads should raise
        # with the error that throw to user to recommend them specify retain_graph=True
        self.assertTrue(success_vs_raises[0] >= 1)

        # multiple backward with python threads, no error with retain_graph=True
        def train_fn_retain_graph(x):
            y = x + x ** 2
            y.sum().backward(retain_graph=True)

        x_retain = torch.ones(5, 5, requires_grad=True)
        y_retain = x_retain + x_retain ** 2
        self._run_py_multithread_fn(train_fn_retain_graph, (y_retain,), num_threads=5)
        # result should equal to num_thread * gradients
        self.assertEqual(x_retain.grad, 5 * (4 * x_retain ** 3 + 6 * (x_retain ** 2) + 4 * x_retain + 1))


    def test_fork_join_in_middle(self):
        # multiple backward with jit threads (fork/join primitive)
        # similar to test_python_thread_in_middle, we test with retain_graph=False/True

        # Case 1: multiple grad() calls with jit threads, retain_graph=False
        # should throw error in some threads with no retain_graph.
        @torch.jit.script
        def train_fn_jit_no_retain(middle, orig_x):
            y = middle + middle ** 2
            return torch.autograd.grad([y.sum()], [orig_x])

        @torch.jit.script
        def train_fn_fork_join_calls_no_retain(x):
            y_no_retain = (x + 3) * (x + 4) * 0.5

            fut = torch.jit._fork(train_fn_jit_no_retain, y_no_retain, x)
            grad_hat = train_fn_jit_no_retain(y_no_retain, x)
            grad = torch.jit._wait(fut)
            return grad, grad_hat

        try:
            train_fn_fork_join_calls_no_retain(torch.randn(5, 5, requires_grad=True))
        except RuntimeError as error:
            self.assertRegex(str(error), "Specify retain_graph=True")

        # Case 2: no error with retain_graph=True
        @torch.jit.script
        def train_fn_jit_retain(middle, orig_x):
            y = middle + middle ** 2
            return torch.autograd.grad([y.sum()], [orig_x], retain_graph=True)

        @torch.jit.script
        def train_fn_fork_join_calls_retain(x):
            y_retain = (x + 3) * (x + 4) * 0.5
            fut1 = torch.jit._fork(train_fn_jit_retain, y_retain, x)
            fut2 = torch.jit._fork(train_fn_jit_retain, y_retain, x)
            grad = train_fn_jit_retain(y_retain, x)
            grad1 = torch.jit._wait(fut1)
            grad2 = torch.jit._wait(fut2)
            return grad, grad1, grad2

        grad, grad1, grad2 = train_fn_fork_join_calls_retain(torch.randn(5, 5, requires_grad=True))
        self.assertEqual(grad, grad1)
        self.assertEqual(grad, grad2)



for test in method_tests():
    add_test(*test)


# e.g., TestAutogradDeviceTypeCPU and TestAutogradDeviceTypeCUDA
instantiate_device_type_tests(
    TestAutogradDeviceType,
    globals(),
    # Exclude ROCM for now, there are a lot of failures.  See
    # https://github.com/pytorch/pytorch/issues/30845
    except_for='cuda' if TEST_WITH_ROCM else None
)

if __name__ == '__main__':
    run_tests()<|MERGE_RESOLUTION|>--- conflicted
+++ resolved
@@ -3607,7 +3607,6 @@
         return counter
 
     def test_reentrant_with_callbacks_depth_0(self):
-<<<<<<< HEAD
         # Verify callback is called only once.
         ret = self._test_reentrant_with_callbacks([0])
         self.assertEqual(1, ret["outer"])
@@ -3615,15 +3614,6 @@
 
     def test_reentrant_with_callbacks_depth_1(self):
         # Verify callback is called only once.
-=======
-        # Verify callback is called only once.
-        ret = self._test_reentrant_with_callbacks([0])
-        self.assertEqual(1, ret["outer"])
-        self.assertEqual(0, ret["inner"])
-
-    def test_reentrant_with_callbacks_depth_1(self):
-        # Verify callback is called only once.
->>>>>>> c006d282
         ret = self._test_reentrant_with_callbacks([1])
         self.assertEqual(0, ret["outer"])
         self.assertEqual(1, ret["inner"])
@@ -3633,8 +3623,6 @@
         ret = self._test_reentrant_with_callbacks([0, 1])
         self.assertEqual(1, ret["outer"])
         self.assertEqual(1, ret["inner"])
-<<<<<<< HEAD
-=======
 
     def test_reentrant_with_leaf_variable_hook(self):
         handle = None
@@ -3682,7 +3670,6 @@
         # Compute the gradients
         loss.backward()
         self.assertEqual(param.grad, 6 * param)
->>>>>>> c006d282
 
     def test_autograd_views_codegen(self):
         # This is not necessarily the absolute correct behavior, but this is the current
